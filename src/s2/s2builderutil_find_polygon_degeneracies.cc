// Copyright 2017 Google Inc. All Rights Reserved.
//
// Licensed under the Apache License, Version 2.0 (the "License");
// you may not use this file except in compliance with the License.
// You may obtain a copy of the License at
//
//     http://www.apache.org/licenses/LICENSE-2.0
//
// Unless required by applicable law or agreed to in writing, software
// distributed under the License is distributed on an "AS-IS" BASIS,
// WITHOUT WARRANTIES OR CONDITIONS OF ANY KIND, either express or implied.
// See the License for the specific language governing permissions and
// limitations under the License.
//

// Author: ericv@google.com (Eric Veach)

#include "s2/s2builderutil_find_polygon_degeneracies.h"

#include <algorithm>
#include <memory>
#include <utility>
#include <vector>

#include "absl/log/absl_check.h"
#include "absl/log/absl_log.h"
#include "s2/mutable_s2shape_index.h"
#include "s2/s2builder.h"
#include "s2/s2builder_graph.h"
#include "s2/s2builderutil_graph_shape.h"
#include "s2/s2contains_vertex_query.h"
#include "s2/s2crossing_edge_query.h"
#include "s2/s2edge_crosser.h"
#include "s2/s2error.h"
#include "s2/s2point.h"
#include "s2/s2pointutil.h"
#include "s2/s2predicates.h"
#include "s2/s2shape.h"
#include "s2/s2shapeutil_shape_edge_id.h"

using std::make_pair;
using std::make_unique;
using std::pair;
using std::vector;

using EdgeType = S2Builder::EdgeType;
using Graph = S2Builder::Graph;
using GraphOptions = S2Builder::GraphOptions;

using Edge = Graph::Edge;
using EdgeId = Graph::EdgeId;
using VertexId = Graph::VertexId;

using DegenerateEdges = GraphOptions::DegenerateEdges;
using SiblingPairs = GraphOptions::SiblingPairs;

using ShapeEdgeId = s2shapeutil::ShapeEdgeId;

namespace s2builderutil {

namespace {

// The algorithm builds a set of connected components containing all edges
// that form degeneracies.  The shell/hole status of each degeneracy is
// initially unknown, and is expressed relative to the root vertex: "is_hole"
// means that the degeneracy is a hole if and only if the root vertex turns
// out to be inside the polygon.
struct Component {
  // The root vertex from which this component was built.
  VertexId root;

  // +1 if "root" inside the polygon, -1 if outside, and 0 if unknown.
  int root_sign = 0;

  // The degeneracies found in this component.  "is_hole" is expressed
  // relative to the root vertex: the degeneracy is a hole iff the root vertex
  // turns out to be inside the polygon (i.e., root_sign > 0).
  vector<PolygonDegeneracy> degeneracies;
};

// The actual implementation of FindPolygonDegeneracies.
class DegeneracyFinder {
 public:
  explicit DegeneracyFinder(const S2Builder::Graph* g)
      : g_(*g), in_(g_), out_(g_) {
  }
  vector<PolygonDegeneracy> Run(S2Error* error);

 private:
  // Methods are documented below.
  int ComputeDegeneracies();
  Component BuildComponent(VertexId root);
  bool CrossingParity(VertexId v0, VertexId v1, bool include_same) const;
  VertexId FindUnbalancedVertex() const;
  int ContainsVertexSign(VertexId v0) const;
  void ComputeUnknownSignsBruteForce(VertexId known_vertex,
                                     int known_vertex_sign,
                                     vector<Component>* components) const;
  void ComputeUnknownSignsIndexed(VertexId known_vertex, int known_vertex_sign,
                                  vector<Component>* components) const;
  vector<PolygonDegeneracy> MergeDegeneracies(
      const vector<Component>& components) const;

  const Graph& g_;
  Graph::VertexInMap in_;
  Graph::VertexOutMap out_;
  vector<bool> is_vertex_used_;        // Has vertex been visited?
  vector<bool> is_edge_degeneracy_;    // Belongs to a degeneracy?
  vector<bool> is_vertex_unbalanced_;  // Has unbalanced sibling pairs?
};

vector<PolygonDegeneracy> DegeneracyFinder::Run(S2Error* error) {
  // Mark all degenerate edges and sibling pairs in the "is_edge_degeneracy_"
  // vector, and mark any vertices with unbalanced edges in the
  // "is_vertex_unbalanced_" vector.
  int num_degeneracies = ComputeDegeneracies();
  if (num_degeneracies == 0) return {};

  // If all edges are degenerate, then use IsFullPolygon() to classify the
  // degeneracies (they are necessarily all the same type).
  if (num_degeneracies == g_.num_edges()) {
    bool is_hole = g_.IsFullPolygon(error);
    vector<PolygonDegeneracy> result(g_.num_edges());
    for (int e = 0; e < g_.num_edges(); ++e) {
      result[e] = PolygonDegeneracy(e, is_hole);
    }
    return result;
  }

  // Otherwise repeatedly build components starting from an unvisited
  // degeneracy.  (This avoids building components that don't contain any
  // degeneracies.)  Each component records the "is_hole" status of each
  // degeneracy relative to the root vertex of that component.  If the
  // component contains any non-degenerate portions, then we also determine
  // whether the root vertex is contained by the component (root_sign).
  // In addition we keep track of the number of components that were
  // completely degenerate (to help us decide whether to build an index).
  vector<Component> components;
  VertexId known_vertex = -1;
  int known_vertex_sign = 0;
  int num_unknown_signs = 0;
  is_vertex_used_.resize(g_.num_vertices());
  for (int e = 0; e < g_.num_edges(); ++e) {
    if (is_edge_degeneracy_[e]) {
      VertexId root = g_.edge(e).first;
      if (is_vertex_used_[root]) continue;
      Component component = BuildComponent(root);
      if (component.root_sign == 0) {
        ++num_unknown_signs;
      } else {
        known_vertex = root;
        known_vertex_sign = component.root_sign;
      }
      components.push_back(component);
    }
  }

  // If some components have an unknown root_sign (i.e., it is unknown whether
  // the root vertex is contained by the polygon or not), we determine the
  // sign of those root vertices by counting crossings starting from a vertex
  // whose sign is known.  Depending on how many components we need to do this
  // for, it may be worthwhile to build an index first.
  if (num_unknown_signs > 0) {
    if (known_vertex_sign == 0) {
      known_vertex = FindUnbalancedVertex();
      known_vertex_sign = ContainsVertexSign(known_vertex);
    }
    const int kMaxUnindexedSignComputations = 25;  // Tuned using benchmarks.
    if (num_unknown_signs <= kMaxUnindexedSignComputations) {
      ComputeUnknownSignsBruteForce(known_vertex, known_vertex_sign,
                                    &components);
    } else {
      ComputeUnknownSignsIndexed(known_vertex, known_vertex_sign,
                                 &components);
    }
  }
  // Finally we convert the "is_hole" status of each degeneracy from a
  // relative value (compared to the component's root vertex) to an absolute
  // one, and sort all the degeneracies by EdgeId.
  return MergeDegeneracies(components);
}

int DegeneracyFinder::ComputeDegeneracies() {
  is_edge_degeneracy_.resize(g_.num_edges());
  is_vertex_unbalanced_.resize(g_.num_vertices());
  int num_degeneracies = 0;
  const vector<EdgeId>& in_edge_ids = in_.in_edge_ids();
  int n = g_.num_edges();
  for (int in = 0, out = 0; out < n; ++out) {
    Edge out_edge = g_.edge(out);
    if (out_edge.first == out_edge.second) {
      is_edge_degeneracy_[out] = true;
      ++num_degeneracies;
    } else {
      while (in < n && Graph::reverse(g_.edge(in_edge_ids[in])) < out_edge) {
        ++in;
      }
      if (in < n && Graph::reverse(g_.edge(in_edge_ids[in])) == out_edge) {
        is_edge_degeneracy_[out] = true;
        ++num_degeneracies;
      } else {
        // This edge does not have a sibling, which mean that we can determine
        // whether either vertex is contained by the polygon (using semi-open
        // boundaries) by examining only the edges incident to that vertex.
        // We only mark the first vertex since there is no advantage to
        // finding more than one unbalanced vertex per connected component.
        is_vertex_unbalanced_[out_edge.first] = true;
      }
    }
  }
  return num_degeneracies;
}

// Build a connected component starting at the given root vertex.  The
// information returned includes: the root vertex, whether the containment
// status of the root vertex could be determined using only the edges in this
// component, and a vector of the edges that belong to degeneracies along with
// the shell/hole status of each such edge relative to the root vertex.
Component DegeneracyFinder::BuildComponent(VertexId root) {
  Component result;
  result.root = root;
  // We keep track of the frontier of unexplored vertices, and whether each
  // vertex is on the same side of the polygon boundary as the root vertex.
  vector<pair<VertexId, bool>> frontier;
  frontier.push_back(make_pair(root, true));
  is_vertex_used_[root] = true;
  while (!frontier.empty()) {
    VertexId v0 = frontier.back().first;
    bool v0_same_inside = frontier.back().second;  // Same as root vertex?
    frontier.pop_back();
    if (result.root_sign == 0 && is_vertex_unbalanced_[v0]) {
      int v0_sign = ContainsVertexSign(v0);
      ABSL_DCHECK_NE(v0_sign, 0);
      result.root_sign = v0_same_inside ? v0_sign : -v0_sign;
    }
    for (EdgeId e : out_.edge_ids(v0)) {
      VertexId v1 = g_.edge(e).second;
      bool same_inside = v0_same_inside ^ CrossingParity(v0, v1, false);
      if (is_edge_degeneracy_[e]) {
        result.degeneracies.push_back(PolygonDegeneracy(e, same_inside));
      }
      if (is_vertex_used_[v1]) continue;
      same_inside ^= CrossingParity(v1, v0, true);
      frontier.push_back(make_pair(v1, same_inside));
      is_vertex_used_[v1] = true;
    }
  }
  return result;
}

// Counts the number of times that (v0, v1) crosses the edges incident to v0,
// and returns the result modulo 2.  This is equivalent to calling
// S2::VertexCrossing for the edges incident to v0, except that this
// implementation is more efficient (since it doesn't need to determine which
// two edge vertices are the same).
//
// If "include_same" is false, then the edge (v0, v1) and its sibling (v1, v0)
// (if any) are excluded from the parity calculation.
bool DegeneracyFinder::CrossingParity(VertexId v0, VertexId v1,
                                      bool include_same) const {
  int crossings = 0;
  S2Point p0 = g_.vertex(v0);
  S2Point p1 = g_.vertex(v1);
  S2Point p0_ref = S2::RefDir(p0);
  for (const Edge& edge : out_.edges(v0)) {
    if (edge.second == v1) {
      if (include_same) ++crossings;
    } else if (s2pred::OrderedCCW(p0_ref, g_.vertex(edge.second), p1, p0)) {
      ++crossings;
    }
  }
  for (EdgeId e : in_.edge_ids(v0)) {
    Edge edge = g_.edge(e);
    if (edge.first == v1) {
      if (include_same) ++crossings;
    } else if (s2pred::OrderedCCW(p0_ref, g_.vertex(edge.first), p1, p0)) {
      ++crossings;
    }
  }
  return crossings & 1;
}

VertexId DegeneracyFinder::FindUnbalancedVertex() const {
  for (VertexId v = 0; v < g_.num_vertices(); ++v) {
    if (is_vertex_unbalanced_[v]) return v;
  }
<<<<<<< HEAD
  S2_LOG(ERROR) << "Could not find previously marked unbalanced vertex";
=======
  ABSL_LOG(ERROR) << "Could not find previously marked unbalanced vertex";
>>>>>>> 84bfd2c5
  return -1;
}

int DegeneracyFinder::ContainsVertexSign(VertexId v0) const {
  S2ContainsVertexQuery query(g_.vertex(v0));
  for (const Edge& edge : out_.edges(v0)) {
    query.AddEdge(g_.vertex(edge.second), 1);
  }
  for (EdgeId e : in_.edge_ids(v0)) {
    query.AddEdge(g_.vertex(g_.edge(e).first), -1);
  }
  return query.ContainsSign();
}

// Determines any unknown signs of component root vertices by counting
// crossings starting from a vertex whose sign is known.  This version simply
// tests all edges for crossings.
void DegeneracyFinder::ComputeUnknownSignsBruteForce(
    VertexId known_vertex, int known_vertex_sign,
    vector<Component>* components) const {
  S2EdgeCrosser crosser;
  for (Component& component : *components) {
    if (component.root_sign != 0) continue;
    bool inside = known_vertex_sign > 0;
    crosser.Init(&g_.vertex(known_vertex), &g_.vertex(component.root));
    for (EdgeId e = 0; e < g_.num_edges(); ++e) {
      if (is_edge_degeneracy_[e]) continue;
      const Edge& edge = g_.edge(e);
      inside ^= crosser.EdgeOrVertexCrossing(&g_.vertex(edge.first),
                                             &g_.vertex(edge.second));
    }
    component.root_sign = inside ? 1 : -1;
  }
}

// Like ComputeUnknownSignsBruteForce, except that this method uses an index
// to find the set of edges that cross a given edge.
void DegeneracyFinder::ComputeUnknownSignsIndexed(
    VertexId known_vertex, int known_vertex_sign,
    vector<Component>* components) const {
  MutableS2ShapeIndex index;
  index.Add(make_unique<GraphShape>(&g_));
  S2CrossingEdgeQuery query(&index);
  vector<ShapeEdgeId> crossing_edges;
  S2EdgeCrosser crosser;
  for (Component& component : *components) {
    if (component.root_sign != 0) continue;
    bool inside = known_vertex_sign > 0;
    crosser.Init(&g_.vertex(known_vertex), &g_.vertex(component.root));
    query.GetCandidates(g_.vertex(known_vertex), g_.vertex(component.root), 0,
                        *index.shape(0), &crossing_edges);
    for (ShapeEdgeId id : crossing_edges) {
      int e = id.edge_id;
      if (is_edge_degeneracy_[e]) continue;
      inside ^= crosser.EdgeOrVertexCrossing(&g_.vertex(g_.edge(e).first),
                                             &g_.vertex(g_.edge(e).second));
    }
    component.root_sign = inside ? 1 : -1;
  }
}

// Merges the degeneracies from all components together, and computes the
// final "is_hole" status of each edge (since up to this point, the "is_hole"
// value has been expressed relative to the root vertex of each component).
vector<PolygonDegeneracy> DegeneracyFinder::MergeDegeneracies(
    const vector<Component>& components) const {
  vector<PolygonDegeneracy> result;
  for (const Component& component : components) {
    ABSL_DCHECK_NE(component.root_sign, 0);
    bool invert = component.root_sign < 0;
    for (const auto& d : component.degeneracies) {
      result.push_back(PolygonDegeneracy(d.edge_id, d.is_hole ^ invert));
    }
  }
  std::sort(result.begin(), result.end());
  return result;
}

void CheckGraphOptions(const Graph& g) {
  ABSL_DCHECK(g.options().edge_type() == EdgeType::DIRECTED);
  ABSL_DCHECK(g.options().degenerate_edges() == DegenerateEdges::DISCARD ||
              g.options().degenerate_edges() ==
                  DegenerateEdges::DISCARD_EXCESS);
  ABSL_DCHECK(g.options().sibling_pairs() == SiblingPairs::DISCARD ||
              g.options().sibling_pairs() == SiblingPairs::DISCARD_EXCESS);
}

}  // namespace

vector<PolygonDegeneracy> FindPolygonDegeneracies(const Graph& g,
                                                  S2Error* error) {
  CheckGraphOptions(g);
  if (g.options().degenerate_edges() == DegenerateEdges::DISCARD &&
      g.options().sibling_pairs() == SiblingPairs::DISCARD) {
    return {};  // All degeneracies have already been discarded.
  }
  return DegeneracyFinder(&g).Run(error);
}

bool IsFullyDegenerate(const S2Builder::Graph& g) {
  CheckGraphOptions(g);
  const vector<Edge>& edges = g.edges();
  for (int e = 0; e < g.num_edges(); ++e) {
    Edge edge = edges[e];
    if (edge.first == edge.second) continue;
    if (!std::binary_search(edges.begin(), edges.end(), Graph::reverse(edge))) {
      return false;
    }
  }
  return true;
}

}  // namespace s2builderutil<|MERGE_RESOLUTION|>--- conflicted
+++ resolved
@@ -284,11 +284,7 @@
   for (VertexId v = 0; v < g_.num_vertices(); ++v) {
     if (is_vertex_unbalanced_[v]) return v;
   }
-<<<<<<< HEAD
-  S2_LOG(ERROR) << "Could not find previously marked unbalanced vertex";
-=======
   ABSL_LOG(ERROR) << "Could not find previously marked unbalanced vertex";
->>>>>>> 84bfd2c5
   return -1;
 }
 
