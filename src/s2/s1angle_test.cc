// Copyright 2005 Google Inc. All Rights Reserved.
//
// Licensed under the Apache License, Version 2.0 (the "License");
// you may not use this file except in compliance with the License.
// You may obtain a copy of the License at
//
//     http://www.apache.org/licenses/LICENSE-2.0
//
// Unless required by applicable law or agreed to in writing, software
// distributed under the License is distributed on an "AS-IS" BASIS,
// WITHOUT WARRANTIES OR CONDITIONS OF ANY KIND, either express or implied.
// See the License for the specific language governing permissions and
// limitations under the License.
//

// Author: ericv@google.com (Eric Veach)

#include "s2/s1angle.h"

#include <cmath>
#include <sstream>

<<<<<<< HEAD
=======
#include "s2/base/types.h"
>>>>>>> 84bfd2c5
#include <gtest/gtest.h>

#include "absl/flags/flag.h"
<<<<<<< HEAD

#include "s2/base/integral_types.h"
#include "s2/base/logging.h"
=======
#include "s2/util/coding/coder.h"
#include "s2/s2error.h"
>>>>>>> 84bfd2c5
#include "s2/s2latlng.h"
#include "s2/s2point.h"
#include "s2/s2testing.h"

TEST(S1Angle, DefaultConstructor) {
  // Check that the default constructor returns an angle of 0.
  S1Angle a;
  EXPECT_EQ(0, a.radians());
}

TEST(S1Angle, Infinity) {
  EXPECT_LT(S1Angle::Radians(1e30), S1Angle::Infinity());
  EXPECT_LT(-S1Angle::Infinity(), S1Angle::Zero());
  EXPECT_EQ(S1Angle::Infinity(), S1Angle::Infinity());
}

TEST(S1Angle, Zero) {
  EXPECT_EQ(S1Angle::Radians(0), S1Angle::Zero());
}

TEST(S1Angle, PiRadiansExactly180Degrees) {
  // Check that the conversion between Pi radians and 180 degrees is exact.
  EXPECT_EQ(M_PI, S1Angle::Radians(M_PI).radians());
  EXPECT_EQ(180.0, S1Angle::Radians(M_PI).degrees());
  EXPECT_EQ(M_PI, S1Angle::Degrees(180).radians());
  EXPECT_EQ(180.0, S1Angle::Degrees(180).degrees());

  EXPECT_EQ(90.0, S1Angle::Radians(M_PI_2).degrees());

  // Check negative angles.
  EXPECT_EQ(-90.0, S1Angle::Radians(-M_PI_2).degrees());
  EXPECT_EQ(-M_PI_4, S1Angle::Degrees(-45).radians());
}

TEST(S1Angle, E5E6E7Representations) {
  // Check that E5/E6/E7 representations work as expected.
  EXPECT_DOUBLE_EQ(S1Angle::Degrees(-45).radians(),
                   S1Angle::E5(-4500000).radians());
  EXPECT_DOUBLE_EQ(S1Angle::Degrees(-60).radians(),
                   S1Angle::E6(-60000000).radians());
  EXPECT_DOUBLE_EQ(S1Angle::Degrees(75).radians(),
                   S1Angle::E7(750000000).radians());
  EXPECT_EQ(-17256123, S1Angle::Degrees(-172.56123).e5());
  EXPECT_EQ(12345678, S1Angle::Degrees(12.345678).e6());
  EXPECT_EQ(-123456789, S1Angle::Degrees(-12.3456789).e7());
}

TEST(S1Angle, E6E7RepresentationsUnsigned) {
  // Check that unsigned E6/E7 representations work as expected.
  EXPECT_DOUBLE_EQ(
      S1Angle::Degrees(60).radians(),
      S1Angle::UnsignedE6(static_cast<uint32>(60000000)).radians());
  EXPECT_DOUBLE_EQ(
      S1Angle::Degrees(-60).radians(),
      S1Angle::UnsignedE6(static_cast<uint32>(-60000000)).radians());
  EXPECT_DOUBLE_EQ(
      S1Angle::Degrees(75).radians(),
      S1Angle::UnsignedE7(static_cast<uint32>(750000000)).radians());
  EXPECT_DOUBLE_EQ(
      S1Angle::Degrees(-75).radians(),
      S1Angle::UnsignedE7(static_cast<uint32>(-750000000)).radians());
}

TEST(S1Angle, NormalizeCorrectlyCanonicalizesAngles) {
  EXPECT_DOUBLE_EQ(0.0, S1Angle::Degrees(360.0).Normalized().degrees());
  EXPECT_DOUBLE_EQ(-90.0, S1Angle::Degrees(-90.0).Normalized().degrees());
  EXPECT_DOUBLE_EQ(180.0, S1Angle::Degrees(-180.0).Normalized().degrees());
  EXPECT_DOUBLE_EQ(180.0, S1Angle::Degrees(180.0).Normalized().degrees());
  EXPECT_DOUBLE_EQ(180.0, S1Angle::Degrees(540.0).Normalized().degrees());
  EXPECT_DOUBLE_EQ(90.0, S1Angle::Degrees(-270.0).Normalized().degrees());
}

TEST(S1Angle, ArithmeticOperationsOnAngles) {
  EXPECT_DOUBLE_EQ(0.3, S1Angle::Radians(-0.3).abs().radians());
  EXPECT_DOUBLE_EQ(0.3, abs(S1Angle::Radians(-0.3)).radians());
  EXPECT_DOUBLE_EQ(-0.1, (-S1Angle::Radians(0.1)).radians());
  EXPECT_DOUBLE_EQ(0.4,
                   (S1Angle::Radians(0.1) + S1Angle::Radians(0.3)).radians());
  EXPECT_DOUBLE_EQ(-0.2,
                   (S1Angle::Radians(0.1) - S1Angle::Radians(0.3)).radians());
  EXPECT_DOUBLE_EQ(0.6, (2 * S1Angle::Radians(0.3)).radians());
  EXPECT_DOUBLE_EQ(0.6, (S1Angle::Radians(0.3) * 2).radians());
  EXPECT_DOUBLE_EQ(0.15, (S1Angle::Radians(0.3) / 2).radians());
  EXPECT_DOUBLE_EQ(0.5, (S1Angle::Radians(0.3) / S1Angle::Radians(0.6)));

  S1Angle tmp = S1Angle::Radians(1.0);
  tmp += S1Angle::Radians(0.5);
  EXPECT_DOUBLE_EQ(1.5, tmp.radians());
  tmp -= S1Angle::Radians(1.0);
  EXPECT_DOUBLE_EQ(0.5, tmp.radians());
  tmp *= 5;
  EXPECT_DOUBLE_EQ(2.5, tmp.radians());
  tmp /= 2;
  EXPECT_DOUBLE_EQ(1.25, tmp.radians());
}

TEST(S1Angle, Trigonometry) {
  // Spot check a few angles to ensure that the correct function is called.
  EXPECT_DOUBLE_EQ(1, cos(S1Angle::Degrees(0)));
  EXPECT_DOUBLE_EQ(1, sin(S1Angle::Degrees(90)));
  EXPECT_DOUBLE_EQ(1, tan(S1Angle::Degrees(45)));
}

TEST(S1Angle, ConstructorsThatMeasureAngles) {
  EXPECT_DOUBLE_EQ(M_PI_2,
                   S1Angle(S2Point(1, 0, 0), S2Point(0, 0, 2)).radians());
  EXPECT_DOUBLE_EQ(0.0, S1Angle(S2Point(1, 0, 0), S2Point(1, 0, 0)).radians());
  EXPECT_NEAR(50.0,
              S1Angle(S2LatLng::FromDegrees(20, 20),
                      S2LatLng::FromDegrees(70, 20)).degrees(),
              1e-13);
}

TEST(S1Angle, TestFormatting) {
  std::ostringstream ss;
  ss << S1Angle::Degrees(180.0);
  EXPECT_EQ("180.0000000", ss.str());
}

TEST(S1Angle, RoundtripEncodingSucceeds) {
  S1Angle angle = S1Angle::Radians(4.4);
  Encoder encoder;
  S1Angle::Coder().Encode(encoder, angle);

  S1Angle decoded_angle;
  S2Error error;
  Decoder decoder(encoder.base(), encoder.length());
  EXPECT_TRUE(S1Angle::Coder().Decode(decoder, decoded_angle, error));
  EXPECT_EQ(angle, decoded_angle);
}

TEST(S1Angle, DecodeFailsWithTruncatedBuffer) {
  S1Angle angle = S1Angle::Radians(1.1);
  Encoder encoder;
  S1Angle::Coder().Encode(encoder, angle);

  S1Angle decoded_angle;
  S2Error error;
  Decoder decoder(encoder.base(), encoder.length() - 2);
  EXPECT_FALSE(S1Angle::Coder().Decode(decoder, decoded_angle, error));
}

// The current implementation guarantees exact conversions between
// Degrees() and E6() when the Degrees() argument is an integer.
TEST(S1Angle, DegreesVsE6) {
  for (int i = 0; i <= 180; ++i) {
    EXPECT_EQ(S1Angle::Degrees(i), S1Angle::E6(1000000 * i));
  }
}

// The current implementation guarantees exact conversions between
// Degrees() and E7() when the Degrees() argument is an integer.
TEST(S1Angle, DegreesVsE7) {
  for (int i = 0; i <= 180; ++i) {
    EXPECT_EQ(S1Angle::Degrees(i), S1Angle::E7(10000000 * i));
  }
}

// The current implementation guarantees exact conversions between
// E6() and E7() when the E6() argument is an integer.
TEST(S1Angle, E6VsE7) {
  S2Testing::rnd.Reset(absl::GetFlag(FLAGS_s2_random_seed));
  for (int iter = 0; iter < 1000; ++iter) {
    int i = S2Testing::rnd.Uniform(180000000);
    EXPECT_EQ(S1Angle::E6(i), S1Angle::E7(10 * i));
  }
}

// The current implementation guarantees certain exact conversions between
// degrees and radians (see the header file for details).
TEST(S1Angle, DegreesVsRadians) {
  for (int k = -8; k <= 8; ++k) {
    EXPECT_EQ(S1Angle::Degrees(45 * k), S1Angle::Radians(k * M_PI / 4));
    EXPECT_EQ(45 * k, S1Angle::Degrees(45 * k).degrees());
  }
  for (int k = 0; k <= 30; ++k) {
    int n = 1 << k;
    EXPECT_EQ(S1Angle::Degrees(180. / n), S1Angle::Radians(M_PI / n));
    EXPECT_EQ(S1Angle::Degrees(60. / n), S1Angle::Radians(M_PI / (3. * n)));
    EXPECT_EQ(S1Angle::Degrees(36. / n), S1Angle::Radians(M_PI / (5. * n)));
    EXPECT_EQ(S1Angle::Degrees(20. / n), S1Angle::Radians(M_PI / (9. * n)));
    EXPECT_EQ(S1Angle::Degrees(4. / n), S1Angle::Radians(M_PI / (45. * n)));
  }
  // We also spot check a couple of non-identities.
  EXPECT_NE(S1Angle::Degrees(3), S1Angle::Radians(M_PI / 60));
  EXPECT_NE(60, S1Angle::Degrees(60).degrees());
}<|MERGE_RESOLUTION|>--- conflicted
+++ resolved
@@ -20,24 +20,16 @@
 #include <cmath>
 #include <sstream>
 
-<<<<<<< HEAD
-=======
+#include <gtest/gtest.h>
+
+#include "absl/flags/flag.h"
+
 #include "s2/base/types.h"
->>>>>>> 84bfd2c5
-#include <gtest/gtest.h>
-
-#include "absl/flags/flag.h"
-<<<<<<< HEAD
-
-#include "s2/base/integral_types.h"
-#include "s2/base/logging.h"
-=======
-#include "s2/util/coding/coder.h"
 #include "s2/s2error.h"
->>>>>>> 84bfd2c5
 #include "s2/s2latlng.h"
 #include "s2/s2point.h"
 #include "s2/s2testing.h"
+#include "s2/util/coding/coder.h"
 
 TEST(S1Angle, DefaultConstructor) {
   // Check that the default constructor returns an angle of 0.
