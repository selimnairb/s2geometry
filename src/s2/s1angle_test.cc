// Copyright 2005 Google Inc. All Rights Reserved.
//
// Licensed under the Apache License, Version 2.0 (the "License");
// you may not use this file except in compliance with the License.
// You may obtain a copy of the License at
//
//     http://www.apache.org/licenses/LICENSE-2.0
//
// Unless required by applicable law or agreed to in writing, software
// distributed under the License is distributed on an "AS-IS" BASIS,
// WITHOUT WARRANTIES OR CONDITIONS OF ANY KIND, either express or implied.
// See the License for the specific language governing permissions and
// limitations under the License.
//

// Author: ericv@google.com (Eric Veach)

#include "s2/s1angle.h"

<<<<<<< HEAD
=======
#include <cmath>

#include <sstream>

#include "s2/base/integral_types.h"
>>>>>>> ce8e3380
#include <gtest/gtest.h>

#include "absl/flags/flag.h"

#include "s2/base/integral_types.h"
#include "s2/base/logging.h"
#include "s2/s2latlng.h"
#include "s2/s2point.h"
#include "s2/s2testing.h"

TEST(S1Angle, DefaultConstructor) {
  // Check that the default constructor returns an angle of 0.
  S1Angle a;
  EXPECT_EQ(0, a.radians());
}

TEST(S1Angle, Infinity) {
  EXPECT_LT(S1Angle::Radians(1e30), S1Angle::Infinity());
  EXPECT_LT(-S1Angle::Infinity(), S1Angle::Zero());
  EXPECT_EQ(S1Angle::Infinity(), S1Angle::Infinity());
}

TEST(S1Angle, Zero) {
  EXPECT_EQ(S1Angle::Radians(0), S1Angle::Zero());
}

TEST(S1Angle, PiRadiansExactly180Degrees) {
  // Check that the conversion between Pi radians and 180 degrees is exact.
  EXPECT_EQ(M_PI, S1Angle::Radians(M_PI).radians());
  EXPECT_EQ(180.0, S1Angle::Radians(M_PI).degrees());
  EXPECT_EQ(M_PI, S1Angle::Degrees(180).radians());
  EXPECT_EQ(180.0, S1Angle::Degrees(180).degrees());

  EXPECT_EQ(90.0, S1Angle::Radians(M_PI_2).degrees());

  // Check negative angles.
  EXPECT_EQ(-90.0, S1Angle::Radians(-M_PI_2).degrees());
  EXPECT_EQ(-M_PI_4, S1Angle::Degrees(-45).radians());
}

TEST(S1Angle, E5E6E7Representations) {
  // Check that E5/E6/E7 representations work as expected.
  EXPECT_DOUBLE_EQ(S1Angle::Degrees(-45).radians(),
                   S1Angle::E5(-4500000).radians());
  EXPECT_DOUBLE_EQ(S1Angle::Degrees(-60).radians(),
                   S1Angle::E6(-60000000).radians());
  EXPECT_DOUBLE_EQ(S1Angle::Degrees(75).radians(),
                   S1Angle::E7(750000000).radians());
  EXPECT_EQ(-17256123, S1Angle::Degrees(-172.56123).e5());
  EXPECT_EQ(12345678, S1Angle::Degrees(12.345678).e6());
  EXPECT_EQ(-123456789, S1Angle::Degrees(-12.3456789).e7());
}

TEST(S1Angle, E6E7RepresentationsUnsigned) {
  // Check that unsigned E6/E7 representations work as expected.
  EXPECT_DOUBLE_EQ(
      S1Angle::Degrees(60).radians(),
      S1Angle::UnsignedE6(static_cast<uint32>(60000000)).radians());
  EXPECT_DOUBLE_EQ(
      S1Angle::Degrees(-60).radians(),
      S1Angle::UnsignedE6(static_cast<uint32>(-60000000)).radians());
  EXPECT_DOUBLE_EQ(
      S1Angle::Degrees(75).radians(),
      S1Angle::UnsignedE7(static_cast<uint32>(750000000)).radians());
  EXPECT_DOUBLE_EQ(
      S1Angle::Degrees(-75).radians(),
      S1Angle::UnsignedE7(static_cast<uint32>(-750000000)).radians());
}

TEST(S1Angle, NormalizeCorrectlyCanonicalizesAngles) {
  EXPECT_DOUBLE_EQ(0.0, S1Angle::Degrees(360.0).Normalized().degrees());
  EXPECT_DOUBLE_EQ(-90.0, S1Angle::Degrees(-90.0).Normalized().degrees());
  EXPECT_DOUBLE_EQ(180.0, S1Angle::Degrees(-180.0).Normalized().degrees());
  EXPECT_DOUBLE_EQ(180.0, S1Angle::Degrees(180.0).Normalized().degrees());
  EXPECT_DOUBLE_EQ(180.0, S1Angle::Degrees(540.0).Normalized().degrees());
  EXPECT_DOUBLE_EQ(90.0, S1Angle::Degrees(-270.0).Normalized().degrees());
}

TEST(S1Angle, ArithmeticOperationsOnAngles) {
  EXPECT_DOUBLE_EQ(0.3, S1Angle::Radians(-0.3).abs().radians());
  EXPECT_DOUBLE_EQ(0.3, abs(S1Angle::Radians(-0.3)).radians());
  EXPECT_DOUBLE_EQ(-0.1, (-S1Angle::Radians(0.1)).radians());
  EXPECT_DOUBLE_EQ(0.4,
                   (S1Angle::Radians(0.1) + S1Angle::Radians(0.3)).radians());
  EXPECT_DOUBLE_EQ(-0.2,
                   (S1Angle::Radians(0.1) - S1Angle::Radians(0.3)).radians());
  EXPECT_DOUBLE_EQ(0.6, (2 * S1Angle::Radians(0.3)).radians());
  EXPECT_DOUBLE_EQ(0.6, (S1Angle::Radians(0.3) * 2).radians());
  EXPECT_DOUBLE_EQ(0.15, (S1Angle::Radians(0.3) / 2).radians());
  EXPECT_DOUBLE_EQ(0.5, (S1Angle::Radians(0.3) / S1Angle::Radians(0.6)));

  S1Angle tmp = S1Angle::Radians(1.0);
  tmp += S1Angle::Radians(0.5);
  EXPECT_DOUBLE_EQ(1.5, tmp.radians());
  tmp -= S1Angle::Radians(1.0);
  EXPECT_DOUBLE_EQ(0.5, tmp.radians());
  tmp *= 5;
  EXPECT_DOUBLE_EQ(2.5, tmp.radians());
  tmp /= 2;
  EXPECT_DOUBLE_EQ(1.25, tmp.radians());
}

TEST(S1Angle, Trigonometry) {
  // Spot check a few angles to ensure that the correct function is called.
  EXPECT_DOUBLE_EQ(1, cos(S1Angle::Degrees(0)));
  EXPECT_DOUBLE_EQ(1, sin(S1Angle::Degrees(90)));
  EXPECT_DOUBLE_EQ(1, tan(S1Angle::Degrees(45)));
}

TEST(S1Angle, ConstructorsThatMeasureAngles) {
  EXPECT_DOUBLE_EQ(M_PI_2,
                   S1Angle(S2Point(1, 0, 0), S2Point(0, 0, 2)).radians());
  EXPECT_DOUBLE_EQ(0.0, S1Angle(S2Point(1, 0, 0), S2Point(1, 0, 0)).radians());
  EXPECT_NEAR(50.0,
              S1Angle(S2LatLng::FromDegrees(20, 20),
                      S2LatLng::FromDegrees(70, 20)).degrees(),
              1e-13);
}

TEST(S1Angle, TestFormatting) {
  std::ostringstream ss;
  ss << S1Angle::Degrees(180.0);
  EXPECT_EQ("180.0000000", ss.str());
}

// The current implementation guarantees exact conversions between
// Degrees() and E6() when the Degrees() argument is an integer.
TEST(S1Angle, DegreesVsE6) {
  for (int i = 0; i <= 180; ++i) {
    EXPECT_EQ(S1Angle::Degrees(i), S1Angle::E6(1000000 * i));
  }
}

// The current implementation guarantees exact conversions between
// Degrees() and E7() when the Degrees() argument is an integer.
TEST(S1Angle, DegreesVsE7) {
  for (int i = 0; i <= 180; ++i) {
    EXPECT_EQ(S1Angle::Degrees(i), S1Angle::E7(10000000 * i));
  }
}

// The current implementation guarantees exact conversions between
// E6() and E7() when the E6() argument is an integer.
TEST(S1Angle, E6VsE7) {
  S2Testing::rnd.Reset(absl::GetFlag(FLAGS_s2_random_seed));
  for (int iter = 0; iter < 1000; ++iter) {
    int i = S2Testing::rnd.Uniform(180000000);
    EXPECT_EQ(S1Angle::E6(i), S1Angle::E7(10 * i));
  }
}

// The current implementation guarantees certain exact conversions between
// degrees and radians (see the header file for details).
TEST(S1Angle, DegreesVsRadians) {
  for (int k = -8; k <= 8; ++k) {
    EXPECT_EQ(S1Angle::Degrees(45 * k), S1Angle::Radians(k * M_PI / 4));
    EXPECT_EQ(45 * k, S1Angle::Degrees(45 * k).degrees());
  }
  for (int k = 0; k <= 30; ++k) {
    int n = 1 << k;
    EXPECT_EQ(S1Angle::Degrees(180. / n), S1Angle::Radians(M_PI / n));
    EXPECT_EQ(S1Angle::Degrees(60. / n), S1Angle::Radians(M_PI / (3. * n)));
    EXPECT_EQ(S1Angle::Degrees(36. / n), S1Angle::Radians(M_PI / (5. * n)));
    EXPECT_EQ(S1Angle::Degrees(20. / n), S1Angle::Radians(M_PI / (9. * n)));
    EXPECT_EQ(S1Angle::Degrees(4. / n), S1Angle::Radians(M_PI / (45. * n)));
  }
  // We also spot check a couple of non-identities.
  EXPECT_NE(S1Angle::Degrees(3), S1Angle::Radians(M_PI / 60));
  EXPECT_NE(60, S1Angle::Degrees(60).degrees());
}<|MERGE_RESOLUTION|>--- conflicted
+++ resolved
@@ -17,14 +17,9 @@
 
 #include "s2/s1angle.h"
 
-<<<<<<< HEAD
-=======
 #include <cmath>
-
 #include <sstream>
 
-#include "s2/base/integral_types.h"
->>>>>>> ce8e3380
 #include <gtest/gtest.h>
 
 #include "absl/flags/flag.h"
