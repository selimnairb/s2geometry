--- conflicted
+++ resolved
@@ -24,831 +24,12 @@
 #ifndef S2_S2EDGEUTIL_H_
 #define S2_S2EDGEUTIL_H_
 
-<<<<<<< HEAD
-#include <cmath>
-
-#include <glog/logging.h>
-
-#include "s2/fpcontractoff.h"
-#include "s2/r2.h"
-#include "s2/r2rect.h"
-#include "s2/s1angle.h"
-#include "s2/s1chordangle.h"
-#include "s2/s1interval.h"
-#include "s2/s2latlng.h"
-#include "s2/s2latlngrect.h"
-#include "s2/s2pointutil.h"
-#include "s2/s2predicates.h"
-#include "s2/third_party/absl/base/macros.h"
-#include "s2/third_party/absl/container/inlined_vector.h"
-#include "s2/util/math/vector.h"
-
-class ExactFloat;
-
-// This class contains various utility functions related to edges.  It
-// collects together common code that is needed to implement polygonal
-// geometry such as polylines, loops, and general polygons.
-class S2EdgeUtil {
- public:
-  class CopyingEdgeCrosser;  // Forward declaration
-
-  // This class allows edges to be efficiently tested for intersection with a
-  // given fixed edge AB.  It is especially efficient when testing for
-  // intersection with an edge chain connecting vertices v0, v1, v2, ...
-  //
-  // Example usage:
-  //
-  //   void CountIntersections(S2Point const& a, S2Point const& b,
-  //                           vector<pair<S2Point, S2Point>> const& edges) {
-  //     int count = 0;
-  //     EdgeCrosser crosser(&a, &b);
-  //     for (auto const& edge : edges) {
-  //       if (crosser.CrossingSign(&edge.first, &edge.second) >= 0) {
-  //         ++count;
-  //       }
-  //     }
-  //     return count;
-  //   }
-  //
-  // This class expects that the client already has all the necessary vertices
-  // stored in memory, so that this class can refer to them with pointers and
-  // does not need to make its own copies.  If this is not the case (e.g., you
-  // want to pass temporary objects as vertices), see CopyingEdgeCrosser.
-  class EdgeCrosser {
-   public:
-    // Default constructor; must be followed by a call to Init().
-    EdgeCrosser() {}
-
-    // Convenience constructor that calls Init() with the given fixed edge AB.
-    // The arguments "a" and "b" must point to values that persist for the
-    // lifetime of the EdgeCrosser object (or until the next Init() call).
-    EdgeCrosser(S2Point const* a, S2Point const* b);
-
-    // Initialize the EdgeCrosser with the given fixed edge AB.  The arguments
-    // "a" and "b" must point to values that persist for the lifetime of the
-    // EdgeCrosser object (or until the next Init() call).
-    void Init(S2Point const* a, S2Point const* b);
-
-    // This function determines whether the edge AB intersects the edge CD.
-    // Returns +1 if AB crosses CD at a point that is interior to both edges.
-    // Returns  0 if any two vertices from different edges are the same.
-    // Returns -1 otherwise.
-    //
-    // Note that if an edge is degenerate (A == B or C == D), the return value
-    // is 0 if two vertices from different edges are the same and -1 otherwise.
-    //
-    // Properties of CrossingSign:
-    //
-    //  (1) CrossingSign(b,a,c,d) == CrossingSign(a,b,c,d)
-    //  (2) CrossingSign(c,d,a,b) == CrossingSign(a,b,c,d)
-    //  (3) CrossingSign(a,b,c,d) == 0 if a==c, a==d, b==c, b==d
-    //  (3) CrossingSign(a,b,c,d) <= 0 if a==b or c==d (see above)
-    //
-    // This function implements an exact, consistent perturbation model such
-    // that no three points are ever considered to be collinear.  This means
-    // that even if you have 4 points A, B, C, D that lie exactly in a line
-    // (say, around the equator), C and D will be treated as being slightly to
-    // one side or the other of AB.  This is done in a way such that the
-    // results are always consistent (see s2pred::Sign).
-    //
-    // Note that if you want to check an edge against a chain of other edges,
-    // it is slightly more efficient to use the single-argument version of
-    // CrossingSign below.
-    //
-    // The arguments must point to values that persist until the next call.
-    int CrossingSign(S2Point const* c, S2Point const* d);
-
-    // This method extends the concept of a "crossing" to the case where AB
-    // and CD have a vertex in common.  The two edges may or may not cross,
-    // according to the rules defined in VertexCrossing() below.  The rules
-    // are designed so that point containment tests can be implemented simply
-    // by counting edge crossings.  Similarly, determining whether one edge
-    // chain crosses another edge chain can be implemented by counting.
-    //
-    // Returns true if CrossingSign(c, d) > 0, or AB and CD share a vertex
-    // and VertexCrossing(a, b, c, d) returns true.
-    //
-    // The arguments must point to values that persist until the next call.
-    bool EdgeOrVertexCrossing(S2Point const* c, S2Point const* d);
-
-    ///////////////////////// Edge Chain Methods ///////////////////////////
-    //
-    // You don't need to use these unless you're trying to squeeze out every
-    // last drop of performance.  Essentially all you are saving is a test
-    // whether the first vertex of the current edge is the same as the second
-    // vertex of the previous edge.  Example usage:
-    //
-    //   vector<S2Point> chain;
-    //   crosser.RestartAt(&chain[0]);
-    //   for (int i = 1; i < chain.size(); ++i) {
-    //     if (crosser.EdgeOrVertexCrossing(&chain[i])) { ++count; }
-    //   }
-
-    // Convenience constructor that uses AB as the fixed edge, and C as the
-    // first vertex of the vertex chain (equivalent to calling RestartAt(c)).
-    //
-    // The arguments must point to values that persist until the next call.
-    EdgeCrosser(S2Point const* a, S2Point const* b, S2Point const* c);
-
-    // Call this method when your chain 'jumps' to a new place.
-    // The argument must point to a value that persists until the next call.
-    void RestartAt(S2Point const* c);
-
-    // Like CrossingSign above, but uses the last vertex passed to one of
-    // the crossing methods (or RestartAt) as the first vertex of the current
-    // edge.
-    //
-    // The argument must point to a value that persists until the next call.
-    int CrossingSign(S2Point const* d);
-
-    // Like EdgeOrVertexCrossing above, but uses the last vertex passed to one
-    // of the crossing methods (or RestartAt) as the first vertex of the
-    // current edge.
-    //
-    // The argument must point to a value that persists until the next call.
-    bool EdgeOrVertexCrossing(S2Point const* d);
-
-   private:
-    friend class CopyingEdgeCrosser;
-
-    // These functions handle the "slow path" of CrossingSign().
-    int CrossingSignInternal(S2Point const* d);
-    int CrossingSignInternal2(S2Point const& d);
-
-    // Used internally by CopyingEdgeCrosser.  Updates "c_" only.
-    void set_c(S2Point const* c) { c_ = c; }
-
-    // The fields below are constant after the call to Init().
-    S2Point const* a_;
-    S2Point const* b_;
-    Vector3_d a_cross_b_;
-
-    // To reduce the number of calls to s2pred::ExpensiveSign(), we compute an
-    // outward-facing tangent at A and B if necessary.  If the plane
-    // perpendicular to one of these tangents separates AB from CD (i.e., one
-    // edge on each side) then there is no intersection.
-    bool have_tangents_;  // True if the tangents have been computed.
-    S2Point a_tangent_;   // Outward-facing tangent at A.
-    S2Point b_tangent_;   // Outward-facing tangent at B.
-
-    // The fields below are updated for each vertex in the chain.
-    S2Point const* c_;       // Previous vertex in the vertex chain.
-    int acb_;                // The orientation of triangle ACB.
-
-    // The field below is a temporary used by CrossingSignInternal().
-    int bda_;                // The orientation of triangle BDA.
-
-    EdgeCrosser(EdgeCrosser const&) = delete;
-    void operator=(EdgeCrosser const&) = delete;
-  };
-
-  // CopyingEdgeCrosser is exactly like EdgeCrosser, except that it makes its
-  // own copy of all arguments so that they do not need to persist between
-  // calls.  This is less efficient, but makes it possible to use points that
-  // are generated on demand and cannot conveniently be stored by the client.
-  class CopyingEdgeCrosser {
-   public:
-    // These methods are all exactly like EdgeCrosser, except that the
-    // arguments can be temporaries.
-    CopyingEdgeCrosser() {}
-    CopyingEdgeCrosser(S2Point const& a, S2Point const& b);
-    void Init(S2Point const& a, S2Point const& b);
-    int CrossingSign(S2Point const& c, S2Point const& d);
-    bool EdgeOrVertexCrossing(S2Point const& c, S2Point const& d);
-    CopyingEdgeCrosser(S2Point const& a, S2Point const& b, S2Point const& c);
-    void RestartAt(S2Point const& c);
-    int CrossingSign(S2Point const& d);
-    bool EdgeOrVertexCrossing(S2Point const& d);
-
-   private:
-    S2Point a_, b_, c_;
-    EdgeCrosser crosser_;
-
-    CopyingEdgeCrosser(CopyingEdgeCrosser const&) = delete;
-    void operator=(CopyingEdgeCrosser const&) = delete;
-  };
-
-  // This class computes a bounding rectangle that contains all edges defined
-  // by a vertex chain v0, v1, v2, ...  All vertices must be unit length.
-  // Note that the bounding rectangle of an edge can be larger than the
-  // bounding rectangle of its endpoints, e.g. consider an edge that passes
-  // through the north pole.
-  //
-  // The bounds are calculated conservatively to account for numerical errors
-  // when S2Points are converted to S2LatLngs.  More precisely, this class
-  // guarantees the following.  Let L be a closed edge chain (loop) such that
-  // the interior of the loop does not contain either pole.  Now if P is any
-  // point such that L.Contains(P), then RectBound(L).Contains(S2LatLng(P)).
-  class RectBounder {
-   public:
-    RectBounder() : bound_(S2LatLngRect::Empty()) {}
-
-    // This method is called to add each vertex to the chain.  Requires that 'b'
-    // has unit length.
-    void AddPoint(S2Point const& b);
-
-    // Return the bounding rectangle of the edge chain that connects the
-    // vertices defined so far.  This bound satisfies the guarantee made
-    // above, i.e. if the edge chain defines a loop, then the bound contains
-    // the S2LatLng coordinates of all S2Points contained by the loop.
-    S2LatLngRect GetBound() const;
-
-    // Expand a bound returned by GetBound() so that it is guaranteed to
-    // contain the bounds of any subregion whose bounds are computed using
-    // this class.  For example, consider a loop L that defines a square.
-    // GetBound() ensures that if a point P is contained by this square, then
-    // S2LatLng(P) is contained by the bound.  But now consider a diamond
-    // shaped loop S contained by L.  It is possible that GetBound() returns a
-    // *larger* bound for S than it does for L, due to rounding errors.  This
-    // method expands the bound for L so that it is guaranteed to contain the
-    // bounds of any subregion S.
-    //
-    // More precisely, if L is a loop that does not contain either pole, and S
-    // is a loop such that L.Contains(S), then
-    //
-    //   ExpandForSubregions(RectBound(L)).Contains(RectBound(S)).
-    static S2LatLngRect ExpandForSubregions(S2LatLngRect const& bound);
-
-    // Return the maximum error in GetBound() provided that the result does
-    // not include either pole.  It is only to be used for testing purposes
-    // (e.g., by passing it to S2LatLngRect::ApproxEquals).
-    static S2LatLng MaxErrorForTests();
-
-   private:
-    S2Point a_;             // The previous vertex in the chain.
-    S2LatLng a_latlng_;     // The corresponding latitude-longitude.
-    S2LatLngRect bound_;    // The current bounding rectangle.
-
-    RectBounder(RectBounder const&) = delete;
-    void operator=(RectBounder const&) = delete;
-  };
-
-  // The purpose of this class is to find edges that intersect a given
-  // longitude interval.  It can be used as an efficient rejection test when
-  // attempting to find edges that intersect a given region.  It accepts a
-  // vertex chain v0, v1, v2, ...  and returns a boolean value indicating
-  // whether each edge intersects the specified longitude interval.
-  class LongitudePruner {
-   public:
-    // 'interval' is the longitude interval to be tested against, and
-    // 'v0' is the first vertex of edge chain.
-    LongitudePruner(S1Interval const& interval, S2Point const& v0);
-
-    // Returns true if the edge (v0, v1) intersects the given longitude
-    // interval, and then saves 'v1' to be used as the next 'v0'.
-    inline bool Intersects(S2Point const& v1);
-
-   private:
-    S1Interval interval_;    // The interval to be tested against.
-    double lng0_;            // The longitude of the next v0.
-
-    LongitudePruner(LongitudePruner const&) = delete;
-    void operator=(LongitudePruner const&) = delete;
-  };
-
-  // Return true if edge AB crosses CD at a point that is interior
-  // to both edges.  Properties:
-  //
-  //  (1) SimpleCrossing(b,a,c,d) == SimpleCrossing(a,b,c,d)
-  //  (2) SimpleCrossing(c,d,a,b) == SimpleCrossing(a,b,c,d)
-  static bool SimpleCrossing(S2Point const& a, S2Point const& b,
-                             S2Point const& c, S2Point const& d);
-
-  // Like SimpleCrossing, except that points that lie exactly on a line are
-  // arbitrarily classified as being on one side or the other (according to
-  // the rules of s2pred::Sign).  It returns +1 if there is a crossing, -1
-  // if there is no crossing, and 0 if any two vertices from different edges
-  // are the same.  Returns 0 or -1 if either edge is degenerate.
-  // Properties of CrossingSign:
-  //
-  //  (1) CrossingSign(b,a,c,d) == CrossingSign(a,b,c,d)
-  //  (2) CrossingSign(c,d,a,b) == CrossingSign(a,b,c,d)
-  //  (3) CrossingSign(a,b,c,d) == 0 if a==c, a==d, b==c, b==d
-  //  (3) CrossingSign(a,b,c,d) <= 0 if a==b or c==d
-  //
-  // Note that if you want to check an edge against a *chain* of other
-  // edges, it is much more efficient to use an EdgeCrosser (above).
-  static int CrossingSign(S2Point const& a, S2Point const& b, S2Point const& c,
-                          S2Point const& d);
-
-  // Given two edges AB and CD where at least two vertices are identical
-  // (i.e. CrossingSign(a,b,c,d) == 0), this function defines whether the
-  // two edges "cross" in a such a way that point-in-polygon containment tests
-  // can be implemented by counting the number of edge crossings.  The basic
-  // rule is that a "crossing" occurs if AB is encountered after CD during a
-  // CCW sweep around the shared vertex starting from a fixed reference point.
-  //
-  // Note that according to this rule, if AB crosses CD then in general CD
-  // does not cross AB.  However, this leads to the correct result when
-  // counting polygon edge crossings.  For example, suppose that A,B,C are
-  // three consecutive vertices of a CCW polygon.  If we now consider the edge
-  // crossings of a segment BP as P sweeps around B, the crossing number
-  // changes parity exactly when BP crosses BA or BC.
-  //
-  // Useful properties of VertexCrossing (VC):
-  //
-  //  (1) VC(a,a,c,d) == VC(a,b,c,c) == false
-  //  (2) VC(a,b,a,b) == VC(a,b,b,a) == true
-  //  (3) VC(a,b,c,d) == VC(a,b,d,c) == VC(b,a,c,d) == VC(b,a,d,c)
-  //  (3) If exactly one of a,b equals one of c,d, then exactly one of
-  //      VC(a,b,c,d) and VC(c,d,a,b) is true
-  //
-  // It is an error to call this method with 4 distinct vertices.
-  static bool VertexCrossing(S2Point const& a, S2Point const& b,
-                             S2Point const& c, S2Point const& d);
-
-  // A convenience function that calls CrossingSign() to handle cases
-  // where all four vertices are distinct, and VertexCrossing() to handle
-  // cases where two or more vertices are the same.  This defines a crossing
-  // function such that point-in-polygon containment tests can be implemented
-  // by simply counting edge crossings.
-  static bool EdgeOrVertexCrossing(S2Point const& a, S2Point const& b,
-                                   S2Point const& c, S2Point const& d);
-
-  // Given two edges AB and CD such that CrossingSign(A, B, C, D) > 0, return
-  // their intersection point.  Useful properties of GetIntersection (GI):
-  //
-  //  (1) GI(b,a,c,d) == GI(a,b,d,c) == GI(a,b,c,d)
-  //  (2) GI(c,d,a,b) == GI(a,b,c,d)
-  //
-  // The returned intersection point X is guaranteed to be very close to the
-  // true intersection point of AB and CD, even if the edges intersect at a
-  // very small angle.  See "kIntersectionError" below for details.
-  static S2Point GetIntersection(S2Point const& a, S2Point const& b,
-                                 S2Point const& c, S2Point const& d);
-
-  // kIntersectionError is an upper bound on the distance from the intersection
-  // point returned by GetIntersection() to the true intersection point.
-  static S1Angle const kIntersectionError;
-
-  // When using S2PolygonBuilder with computed intersection points, the
-  // vertex_merge_radius() should be at least this large in order to avoid
-  // incorrect output.
-  static S1Angle const kIntersectionMergeRadius;  // 2 * kIntersectionError
-
-  // Given a point X and an edge AB, return the distance ratio AX / (AX + BX).
-  // If X happens to be on the line segment AB, this is the fraction "t" such
-  // that X == Interpolate(t, A, B).  Requires that A and B are distinct.
-  static double GetDistanceFraction(S2Point const& x,
-                                    S2Point const& a, S2Point const& b);
-
-  // Return the point X along the line segment AB whose distance from A is the
-  // given fraction "t" of the distance AB.  Does NOT require that "t" be
-  // between 0 and 1.  Note that all distances are measured on the surface of
-  // the sphere, so this is more complicated than just computing (1-t)*a + t*b
-  // and normalizing the result.
-  static S2Point Interpolate(double t, S2Point const& a, S2Point const& b);
-
-  // Like Interpolate(), except that the parameter "ax" represents the desired
-  // distance from A to the result X rather than a fraction between 0 and 1.
-  static S2Point InterpolateAtDistance(S1Angle ax,
-                                       S2Point const& a, S2Point const& b);
-
-  // Return the minimum distance from X to any point on the edge AB.  All
-  // arguments should be unit length.  The result is very accurate for small
-  // distances but may have some numerical error if the distance is large
-  // (approximately Pi/2 or greater).  The case A == B is handled correctly.
-  //
-  // If you want to compare a distance against a fixed threshold, e.g.
-  //    if (S2EdgeUtil::GetDistance(x, a, b) < limit)
-  // then it is significantly faster to use UpdateMinDistance() below.
-  static S1Angle GetDistance(S2Point const& x,
-                             S2Point const& a, S2Point const& b);
-
-  // Returns true if the distance from X to the edge AB is less than "limit".
-  // This method is significantly faster than GetDistance().  If you want to
-  // compare against a fixed S1Angle, you should convert it to an S1ChordAngle
-  // once and save the value, since this step is relatively expensive.
-  static bool IsDistanceLess(S2Point const& x,
-                             S2Point const& a, S2Point const& b,
-                             S1ChordAngle limit);
-
-  // If the distance from X to the edge AB is less then "min_dist", this
-  // method updates "min_dist" and returns true.  Otherwise it returns false.
-  // The case A == B is handled correctly.
-  //
-  // Use this method when you want to compute many distances and keep track of
-  // the minimum.  It is significantly faster than using GetDistance(),
-  // because (1) using S1ChordAngle is much faster than S1Angle, and (2) it
-  // can save a lot of work by not actually computing the distance when it is
-  // obviously larger than the current minimum.
-  static bool UpdateMinDistance(S2Point const& x,
-                                S2Point const& a, S2Point const& b,
-                                S1ChordAngle* min_dist);
-
-  // Returns the maximum error in the result of UpdateMinDistance (and
-  // associated functions such as UpdateMinInteriorDistance, IsDistanceLess,
-  // etc), assuming that all input points are normalized to within the bounds
-  // guaranteed by S2Point::Normalize().  The error can be added or subtracted
-  // from an S1ChordAngle "x" using x.PlusError(error).
-  static double GetUpdateMinDistanceMaxError(S1ChordAngle dist);
-
-  // Returns true if the minimum distance from X to the edge AB is attained at
-  // an interior point of AB (i.e., not an endpoint), and that distance is
-  // less than "limit".
-  static bool IsInteriorDistanceLess(S2Point const& x,
-                                     S2Point const& a, S2Point const& b,
-                                     S1ChordAngle limit);
-
-  // If the minimum distance from X to AB is attained at an interior point of
-  // AB (i.e., not an endpoint), and that distance is less than "min_dist",
-  // then update "min_dist" and return true.  Otherwise return false.
-  static bool UpdateMinInteriorDistance(S2Point const& x,
-                                        S2Point const& a, S2Point const& b,
-                                        S1ChordAngle* min_dist);
-
-  // Return the point along the edge AB that is closest to the point X.
-  // The fractional distance of this point along the edge AB can be obtained
-  // using GetDistanceFraction() above.  Requires that all vectors have
-  // unit length.
-  static S2Point Project(S2Point const& x, S2Point const& a, S2Point const& b);
-
-  // A slightly more efficient version of Project() where the cross
-  // product of the two endpoints has been precomputed.  The cross product
-  // does not need to be normalized, but should be computed using
-  // S2::RobustCrossProd() for the most accurate results.  Requires that
-  // x, a, and b have unit length.
-  static S2Point Project(S2Point const& x, S2Point const& a, S2Point const& b,
-                         Vector3_d const& a_cross_b);
-
-  /////////////////////////////////////////////////////////////////////
-  ///////////////     Methods for pairs of edges      /////////////////
-
-  // Like UpdateMinDistance(), but computes the minimum distance between the
-  // given pair of edges.  (If the two edges cross, the distance is zero.)
-  // The cases a0 == a1 and b0 == b1 are handled correctly.
-  static bool UpdateEdgePairMinDistance(S2Point const& a0, S2Point const& a1,
-                                        S2Point const& b0, S2Point const& b1,
-                                        S1ChordAngle* min_dist);
-
-  // Return the pair of points (a, b) that achieves the minimum distance
-  // between edges a0a1 and b0b1, where "a" is a point on a0a1 and "b" is a
-  // point on b0b1.  If the two edges intersect, "a" and "b" are both equal to
-  // the intersection point.  Handles a0 == a1 and b0 == b1 correctly.
-  static std::pair<S2Point, S2Point> GetEdgePairClosestPoints(
-      S2Point const& a0, S2Point const& a1,
-      S2Point const& b0, S2Point const& b1);
-
-  // Return true if every point on edge B=b0b1 is no further than "tolerance"
-  // from some point on edge A=a0a1.
-  // Requires that tolerance is less than 90 degrees.
-  static bool IsEdgeBNearEdgeA(S2Point const& a0, S2Point const& a1,
-                               S2Point const& b0, S2Point const& b1,
-                               S1Angle tolerance);
-
-  // Given an edge chain (x0, x1, x2), the wedge at x1 is the region to the
-  // left of the edges.  More precisely, it is the set of all rays from x1x0
-  // (inclusive) to x1x2 (exclusive) in the *clockwise* direction.
-  //
-  // The following functions compare two *non-empty* wedges that share the
-  // same middle vertex: A=(a0, ab1, a2) and B=(b0, ab1, b2).
-
-  // Detailed relation from one wedge A to another wedge B.
-  enum WedgeRelation {
-    WEDGE_EQUALS,                 // A and B are equal.
-    WEDGE_PROPERLY_CONTAINS,      // A is a strict superset of B.
-    WEDGE_IS_PROPERLY_CONTAINED,  // A is a strict subset of B.
-    WEDGE_PROPERLY_OVERLAPS,      // A-B, B-A, and A intersect B are non-empty.
-    WEDGE_IS_DISJOINT,            // A and B are disjoint.
-  };
-
-  // Return the relation from wedge A to B.
-  // REQUIRES: A and B are non-empty.
-  static WedgeRelation GetWedgeRelation(
-      S2Point const& a0, S2Point const& ab1, S2Point const& a2,
-      S2Point const& b0, S2Point const& b2);
-
-  // Returns true if wedge A contains wedge B.  Equivalent to but faster than
-  // GetWedgeRelation() == WEDGE_PROPERLY_CONTAINS || WEDGE_EQUALS.
-  // REQUIRES: A and B are non-empty.
-  static bool WedgeContains(S2Point const& a0, S2Point const& ab1,
-                            S2Point const& a2, S2Point const& b0,
-                            S2Point const& b2);
-
-  // Returns true if wedge A intersects wedge B.  Equivalent to but faster
-  // than GetWedgeRelation() != WEDGE_IS_DISJOINT.
-  // REQUIRES: A and B are non-empty.
-  static bool WedgeIntersects(S2Point const& a0, S2Point const& ab1,
-                              S2Point const& a2, S2Point const& b0,
-                              S2Point const& b2);
-
-  // FaceSegment represents an edge AB clipped to an S2 cube face.  It is
-  // represented by a face index and a pair of (u,v) coordinates.
-  struct FaceSegment {
-    int face;
-    R2Point a, b;
-  };
-  using FaceSegmentVector = absl::InlinedVector<FaceSegment, 6>;
-
-  // Subdivide the given edge AB at every point where it crosses the boundary
-  // between two S2 cube faces and return the corresponding FaceSegments.  The
-  // segments are returned in order from A toward B.  The input points must be
-  // unit length.
-  //
-  // This method guarantees that the returned segments form a continuous path
-  // from A to B, and that all vertices are within kFaceClipErrorUVDist of the
-  // line AB.  All vertices lie within the [-1,1]x[-1,1] cube face rectangles.
-  // The results are consistent with s2pred::Sign(), i.e. the edge is
-  // well-defined even its endpoints are antipodal.  [TODO(ericv): Extend the
-  // implementation of S2::RobustCrossProd so that this statement is true.]
-  static void GetFaceSegments(S2Point const& a, S2Point const& b,
-                              FaceSegmentVector* segments);
-
-  // Given an edge AB and a face, return the (u,v) coordinates for the portion
-  // of AB that intersects that face.  This method guarantees that the clipped
-  // vertices lie within the [-1,1]x[-1,1] cube face rectangle and are within
-  // kFaceClipErrorUVDist of the line AB, but the results may differ from
-  // those produced by GetFaceSegments.  Returns false if AB does not
-  // intersect the given face.
-  static bool ClipToFace(S2Point const& a, S2Point const& b, int face,
-                         R2Point* a_uv, R2Point* b_uv);
-
-  // Like ClipToFace, but rather than clipping to the square [-1,1]x[-1,1]
-  // in (u,v) space, this method clips to [-R,R]x[-R,R] where R=(1+padding).
-  static bool ClipToPaddedFace(S2Point const& a, S2Point const& b, int face,
-                               double padding, R2Point* a_uv, R2Point* b_uv);
-
-  // The maximum error in the vertices returned by GetFaceSegments and
-  // ClipToFace (compared to an exact calculation):
-  //
-  //  - kFaceClipErrorRadians is the maximum angle between a returned vertex
-  //    and the nearest point on the exact edge AB.  It is equal to the
-  //    maximum directional error in S2::RobustCrossProd, plus the error when
-  //    projecting points onto a cube face.
-  //
-  //  - kFaceClipErrorDist is the same angle expressed as a maximum distance
-  //    in (u,v)-space.  In other words, a returned vertex is at most this far
-  //    from the exact edge AB projected into (u,v)-space.
-
-  //  - kFaceClipErrorUVCoord is the same angle expressed as the maximum error
-  //    in an individual u- or v-coordinate.  In other words, for each
-  //    returned vertex there is a point on the exact edge AB whose u- and
-  //    v-coordinates differ from the vertex by at most this amount.
-
-  static double const kFaceClipErrorRadians;
-  static double const kFaceClipErrorUVDist;
-  static double const kFaceClipErrorUVCoord;
-
-  // Return true if the edge AB intersects the given (closed) rectangle to
-  // within the error bound below.
-  static bool IntersectsRect(R2Point const& a, R2Point const& b,
-                             R2Rect const& rect);
-
-  // The maximum error in IntersectRect.  If some point of AB is inside the
-  // rectangle by at least this distance, the result is guaranteed to be true;
-  // if all points of AB are outside the rectangle by at least this distance,
-  // the result is guaranteed to be false.  This bound assumes that "rect" is
-  // a subset of the rectangle [-1,1]x[-1,1] or extends slightly outside it
-  // (e.g., by 1e-10 or less).
-  static double const kIntersectsRectErrorUVDist;
-
-  // Given an edge AB, return the portion of AB that is contained by the given
-  // rectangle "clip".  Returns false if there is no intersection.
-  static bool ClipEdge(R2Point const& a, R2Point const& b, R2Rect const& clip,
-                       R2Point* a_clipped, R2Point* b_clipped);
-
-  // Given an edge AB and a rectangle "clip", return the bounding rectangle of
-  // the portion of AB intersected by "clip".  The resulting bound may be
-  // empty.  This is a convenience function built on top of ClipEdgeBound.
-  static R2Rect GetClippedEdgeBound(R2Point const& a, R2Point const& b,
-                                    R2Rect const& clip);
-
-  // This function can be used to clip an edge AB to sequence of rectangles
-  // efficiently.  It represents the clipped edges by their bounding boxes
-  // rather than as a pair of endpoints.  Specifically, let A'B' be some
-  // portion of an edge AB, and let "bound" be a tight bound of A'B'.  This
-  // function updates "bound" (in place) to be a tight bound of A'B'
-  // intersected with a given rectangle "clip".  If A'B' does not intersect
-  // "clip", returns false and does not necessarily update "bound".
-  //
-  // REQUIRES: "bound" is a tight bounding rectangle for some portion of AB.
-  // (This condition is automatically satisfied if you start with the bounding
-  // box of AB and clip to a sequence of rectangles, stopping when the method
-  // returns false.)
-  static bool ClipEdgeBound(R2Point const& a, R2Point const& b,
-                            R2Rect const& clip, R2Rect* bound);
-
-  // The maximum error in the vertices generated by ClipEdge and the bounds
-  // generated by ClipEdgeBound (compared to an exact calculation):
-  //
-  //  - kEdgeClipErrorUVCoord is the maximum error in a u- or v-coordinate
-  //    compared to the exact result, assuming that the points A and B are in
-  //    the rectangle [-1,1]x[1,1] or slightly outside it (by 1e-10 or less).
-  //
-  //  - kEdgeClipErrorUVDist is the maximum distance from a clipped point to
-  //    the corresponding exact result.  It is equal to the error in a single
-  //    coordinate because at most one coordinate is subject to error.
-
-  static double const kEdgeClipErrorUVCoord;
-  static double const kEdgeClipErrorUVDist;
-
-  // Given a value x that is some linear combination of a and b, return the
-  // value x1 that is the same linear combination of a1 and b1.  This function
-  // makes the following guarantees:
-  //  - If x == a, then x1 = a1 (exactly).
-  //  - If x == b, then x1 = b1 (exactly).
-  //  - If a <= x <= b, then a1 <= x1 <= b1 (even if a1 == b1).
-  // REQUIRES: a != b
-  inline static double InterpolateDouble(double x, double a, double b,
-                                         double a1, double b1);
-
-  // Convert a point from the ExactFloat representation to the closest
-  // double-precision value.  The result is normalized to be unit length.
-  static S2Point S2PointFromExact(Vector3<ExactFloat> const& x);
-
- private:
-  friend class GetIntersectionStats;
-  friend class S2EdgeUtilTesting;
-
-  // This is an *internal only* method declared here for testing purposes.
-  static S2Point GetIntersectionExact(S2Point const& a0, S2Point const& a1,
-                                      S2Point const& b0, S2Point const& b1);
-
-  // The maximum error in the method above.
-  static S1Angle const kIntersectionExactError;
-
-  // The following field is used exclusively by S2EdgeUtilTesting in order to
-  // measure how often each intersection method is used by GetIntersection().
-  // If non-nullptr, then it points to an array of integers indexed by an
-  // IntersectionMethod enum value.  Each call to GetIntersection() increments
-  // the array entry corresponding to the intersection method that was used.
-  static int* intersection_method_tally_;
-
-  // The list of intersection methods implemented by GetIntersection().
-  enum class IntersectionMethod {
-    SIMPLE,
-    SIMPLE_LD,
-    STABLE,
-    STABLE_LD,
-    EXACT,
-    NUM_METHODS
-  };
-  static char const* GetIntersectionMethodName(IntersectionMethod method);
-
-  // Contains only static members.
-  S2EdgeUtil() = delete;
-  S2EdgeUtil(S2EdgeUtil const&) = delete;
-  void operator=(S2EdgeUtil const&) = delete;
-};
-
-
-//////////////////   Implementation details follow   ////////////////////
-
-
-inline S2EdgeUtil::EdgeCrosser::EdgeCrosser(S2Point const* a, S2Point const* b)
-    : a_(a), b_(b), a_cross_b_(a_->CrossProd(*b_)), have_tangents_(false),
-      c_(nullptr) {
-  DCHECK(S2::IsUnitLength(*a));
-  DCHECK(S2::IsUnitLength(*b));
-}
-
-inline void S2EdgeUtil::EdgeCrosser::Init(S2Point const* a, S2Point const* b) {
-  a_ = a;
-  b_ = b;
-  a_cross_b_ = a->CrossProd(*b_);
-  have_tangents_ = false;
-  c_ = nullptr;
-}
-
-inline int S2EdgeUtil::EdgeCrosser::CrossingSign(S2Point const* c,
-                                                 S2Point const* d) {
-  if (c != c_) RestartAt(c);
-  return CrossingSign(d);
-}
-
-inline bool S2EdgeUtil::EdgeCrosser::EdgeOrVertexCrossing(S2Point const* c,
-                                                          S2Point const* d) {
-  if (c != c_) RestartAt(c);
-  return EdgeOrVertexCrossing(d);
-}
-
-inline S2EdgeUtil::EdgeCrosser::EdgeCrosser(
-    S2Point const* a, S2Point const* b, S2Point const* c)
-    : a_(a), b_(b), a_cross_b_(a_->CrossProd(*b_)), have_tangents_(false) {
-  DCHECK(S2::IsUnitLength(*a));
-  DCHECK(S2::IsUnitLength(*b));
-  RestartAt(c);
-}
-
-inline void S2EdgeUtil::EdgeCrosser::RestartAt(S2Point const* c) {
-  DCHECK(S2::IsUnitLength(*c));
-  c_ = c;
-  acb_ = -s2pred::TriageSign(*a_, *b_, *c_, a_cross_b_);
-}
-
-inline int S2EdgeUtil::EdgeCrosser::CrossingSign(S2Point const* d) {
-  DCHECK(S2::IsUnitLength(*d));
-  // For there to be an edge crossing, the triangles ACB, CBD, BDA, DAC must
-  // all be oriented the same way (CW or CCW).  We keep the orientation of ACB
-  // as part of our state.  When each new point D arrives, we compute the
-  // orientation of BDA and check whether it matches ACB.  This checks whether
-  // the points C and D are on opposite sides of the great circle through AB.
-
-  // Recall that TriageSign is invariant with respect to rotating its
-  // arguments, i.e. ABD has the same orientation as BDA.
-  int bda = s2pred::TriageSign(*a_, *b_, *d, a_cross_b_);
-  if (acb_ == -bda && bda != 0) {
-    // The most common case -- triangles have opposite orientations.  Save the
-    // current vertex D as the next vertex C, and also save the orientation of
-    // the new triangle ACB (which is opposite to the current triangle BDA).
-    c_ = d;
-    acb_ = -bda;
-    return -1;
-  }
-  bda_ = bda;
-  return CrossingSignInternal(d);
-}
-
-inline bool S2EdgeUtil::EdgeCrosser::EdgeOrVertexCrossing(S2Point const* d) {
-  // We need to copy c_ since it is clobbered by CrossingSign().
-  S2Point const* c = c_;
-  int crossing = CrossingSign(d);
-  if (crossing < 0) return false;
-  if (crossing > 0) return true;
-  return VertexCrossing(*a_, *b_, *c, *d);
-}
-
-inline S2EdgeUtil::CopyingEdgeCrosser::CopyingEdgeCrosser(S2Point const& a,
-                                                          S2Point const& b)
-    : a_(a), b_(b), c_(S2Point()), crosser_(&a_, &b_) {
-}
-
-inline void S2EdgeUtil::CopyingEdgeCrosser::Init(S2Point const& a,
-                                                 S2Point const& b) {
-  a_ = a;
-  b_ = b;
-  c_ = S2Point();
-  crosser_.Init(&a_, &b_);
-}
-
-inline int S2EdgeUtil::CopyingEdgeCrosser::CrossingSign(S2Point const& c,
-                                                        S2Point const& d) {
-  if (c != c_) RestartAt(c);
-  return CrossingSign(d);
-}
-
-inline bool S2EdgeUtil::CopyingEdgeCrosser::EdgeOrVertexCrossing(
-    S2Point const& c, S2Point const& d) {
-  if (c != c_) RestartAt(c);
-  return EdgeOrVertexCrossing(d);
-}
-
-inline S2EdgeUtil::CopyingEdgeCrosser::CopyingEdgeCrosser(
-    S2Point const& a, S2Point const& b, S2Point const& c)
-    : a_(a), b_(b), c_(c), crosser_(&a_, &b_, &c) {
-}
-
-inline void S2EdgeUtil::CopyingEdgeCrosser::RestartAt(S2Point const& c) {
-  c_ = c;
-  crosser_.RestartAt(&c_);
-}
-
-inline int S2EdgeUtil::CopyingEdgeCrosser::CrossingSign(S2Point const& d) {
-  int result = crosser_.CrossingSign(&d);
-  c_ = d;
-  crosser_.set_c(&c_);
-  return result;
-}
-
-inline bool S2EdgeUtil::CopyingEdgeCrosser::EdgeOrVertexCrossing(
-    S2Point const& d) {
-  bool result = crosser_.EdgeOrVertexCrossing(&d);
-  c_ = d;
-  crosser_.set_c(&c_);
-  return result;
-}
-
-inline bool S2EdgeUtil::LongitudePruner::Intersects(S2Point const& v1) {
-  double lng1 = S2LatLng::Longitude(v1).radians();
-  bool result = interval_.Intersects(S1Interval::FromPointPair(lng0_, lng1));
-  lng0_ = lng1;
-  return result;
-}
-
-inline bool S2EdgeUtil::IsDistanceLess(S2Point const& x,
-                                       S2Point const& a, S2Point const& b,
-                                       S1ChordAngle limit) {
-  return UpdateMinDistance(x, a, b, &limit);
-}
-
-inline bool S2EdgeUtil::IsInteriorDistanceLess(
-    S2Point const& x, S2Point const& a, S2Point const& b,
-    S1ChordAngle limit) {
-  return UpdateMinInteriorDistance(x, a, b, &limit);
-}
-
-inline bool S2EdgeUtil::ClipToFace(S2Point const& a, S2Point const& b, int face,
-                                   R2Point* a_uv, R2Point* b_uv) {
-  return ClipToPaddedFace(a, b, face, 0.0, a_uv, b_uv);
-}
-=======
 #include "s2/s2edge_clipping.h"
 #include "s2/s2edge_crosser.h"
 #include "s2/s2edge_crossings.h"
 #include "s2/s2edge_distances.h"
 #include "s2/s2latlngrect_bounder.h"
 #include "s2/s2wedge_relations.h"
->>>>>>> 2ec6aeef
 
 // ABSL_DEPECRECATED("Use S2::")
 namespace S2EdgeUtil = S2;
