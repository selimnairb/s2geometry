--- conflicted
+++ resolved
@@ -75,23 +75,15 @@
 #include <utility>
 #include <vector>
 
-<<<<<<< HEAD
-=======
-#include "s2/base/types.h"
->>>>>>> 84bfd2c5
 #include "absl/cleanup/cleanup.h"
 #include "absl/container/btree_map.h"
 #include "absl/container/flat_hash_map.h"
 #include "absl/container/inlined_vector.h"
-<<<<<<< HEAD
-#include "absl/strings/string_view.h"
-
-#include "s2/base/integral_types.h"
-=======
 #include "absl/log/absl_check.h"
 #include "absl/log/absl_log.h"
 #include "absl/strings/string_view.h"
->>>>>>> 84bfd2c5
+
+#include "s2/base/types.h"
 #include "s2/id_set_lexicon.h"
 #include "s2/s1angle.h"
 #include "s2/s2builder.h"
@@ -481,11 +473,7 @@
         a_isolated[a_index] = true;
       } else {
         // TODO(b/112043775): fix this condition.
-<<<<<<< HEAD
-        S2_LOG(ERROR) << "Failed to get crossed vertex index.";
-=======
         ABSL_LOG(ERROR) << "Failed to get crossed vertex index.";
->>>>>>> 84bfd2c5
       }
     }
     if (s2builder_verbose) std::cout << std::endl;
@@ -580,15 +568,9 @@
     const vector<VertexId>& a, const CrossingGraphEdgeVector& b,
     bool left_to_right) const {
   if (a.empty() || b.empty()) {
-<<<<<<< HEAD
-    S2_LOG(ERROR) << "GraphEdgeClipper::GetCrossedVertexIndex called with "
-                << a.size() << " vertex ids and " << b.size()
-                << " crossing graph edges.";
-=======
     ABSL_LOG(ERROR) << "GraphEdgeClipper::GetCrossedVertexIndex called with "
                      << a.size() << " vertex ids and " << b.size()
                      << " crossing graph edges.";
->>>>>>> 84bfd2c5
     return -1;
   }
   // TODO(b/316414071): Rework this algorithm.
