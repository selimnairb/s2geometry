// Copyright 2016 Google Inc. All Rights Reserved.
//
// Licensed under the Apache License, Version 2.0 (the "License");
// you may not use this file except in compliance with the License.
// You may obtain a copy of the License at
//
//     http://www.apache.org/licenses/LICENSE-2.0
//
// Unless required by applicable law or agreed to in writing, software
// distributed under the License is distributed on an "AS-IS" BASIS,
// WITHOUT WARRANTIES OR CONDITIONS OF ANY KIND, either express or implied.
// See the License for the specific language governing permissions and
// limitations under the License.
//

#ifndef S2_UTIL_GTL_STL_UTIL_H_
#define S2_UTIL_GTL_STL_UTIL_H_

<<<<<<< HEAD
#include <cstddef>
#include <cstring>

#include <algorithm>
#include <cassert>
#include <deque>
#include <functional>
#include <iterator>
#include <list>
#include <map>
#include <memory>
#include <string>
#include <type_traits>
#include <vector>

#include "s2/base/integral_types.h"
#include "s2/base/macros.h"
#include "s2/base/port.h"

#ifdef LANG_CXX11  // must follow base/port.h
#include <forward_list>
#endif  // LANG_CXX11

GTL_NAMESPACE_BEGIN
namespace internal {
template <typename LessFunc>
class Equiv {
 public:
  explicit Equiv(const LessFunc& f) : f_(f) {}
  template <typename T>
  bool operator()(const T& a, const T& b) const {
    return !f_(b, a) && !f_(a, b);
  }
 private:
  LessFunc f_;
};
}  // namespace internal
GTL_NAMESPACE_END

// Sorts and removes duplicates from a sequence container.
// If specified, the 'less_func' is used to compose an
// equivalence comparator for the sorting and uniqueness tests.
template<typename T, typename LessFunc>
inline void STLSortAndRemoveDuplicates(T* v, const LessFunc& less_func) {
  std::sort(v->begin(), v->end(), less_func);
  v->erase(std::unique(v->begin(), v->end(),
                       util::gtl::internal::Equiv<LessFunc>(less_func)),
           v->end());
}
template<typename T>
inline void STLSortAndRemoveDuplicates(T* v) {
  std::sort(v->begin(), v->end());
  v->erase(std::unique(v->begin(), v->end()), v->end());
}

// Stable sorts and removes duplicates from a sequence container, retaining
// the first equivalent element for each equivalence set.
// The 'less_func' is used to compose an equivalence comparator for the sorting
// and uniqueness tests.
template <typename T, typename LessFunc>
inline void STLStableSortAndRemoveDuplicates(T* v, const LessFunc& less_func) {
  std::stable_sort(v->begin(), v->end(), less_func);
  v->erase(std::unique(v->begin(), v->end(),
                       util::gtl::internal::Equiv<LessFunc>(less_func)),
           v->end());
}
// Stable sorts and removes duplicates from a sequence container, retaining
// the first equivalent element for each equivalence set, using < comparison and
// == equivalence testing.
template <typename T>
inline void STLStableSortAndRemoveDuplicates(T* v) {
  std::stable_sort(v->begin(), v->end());
  v->erase(std::unique(v->begin(), v->end()), v->end());
}

// Remove every occurrence of element e in v. See
//    http://en.wikipedia.org/wiki/Erase-remove_idiom.
template<typename T, typename E>
void STLEraseAllFromSequence(T* v, const E& e) {
  v->erase(std::remove(v->begin(), v->end(), e), v->end());
}
template<typename T, typename A, typename E>
void STLEraseAllFromSequence(std::list<T, A>* c, const E& e) {
  c->remove(e);
}
#ifdef LANG_CXX11
template<typename T, typename A, typename E>
void STLEraseAllFromSequence(std::forward_list<T, A>* c, const E& e) {
  c->remove(e);
}
#endif  // LANG_CXX11

// Remove each element e in v satisfying pred(e).
template<typename T, typename P>
void STLEraseAllFromSequenceIf(T* v, P pred) {
  v->erase(std::remove_if(v->begin(), v->end(), pred), v->end());
}
template<typename T, typename A, typename P>
void STLEraseAllFromSequenceIf(std::list<T, A>* c, P pred) {
  c->remove_if(pred);
}
#ifdef LANG_CXX11
template<typename T, typename A, typename P>
void STLEraseAllFromSequenceIf(std::forward_list<T, A>* c, P pred) {
  c->remove_if(pred);
}
#endif  // LANG_CXX11

// Clears internal memory of an STL object by swapping the argument with a new,
// empty object. STL clear()/reserve(0) does not always free internal memory
// allocated.
template<typename T>
void STLClearObject(T* obj) {
  T tmp;
  tmp.swap(*obj);
  // This reserve(0) is needed because "T tmp" sometimes allocates memory (arena
  // implementation?), even though this may not always work.
  obj->reserve(0);
}
// STLClearObject overload for deque, which is missing reserve().
template <typename T, typename A>
void STLClearObject(std::deque<T, A>* obj) {
  std::deque<T, A> tmp;
  tmp.swap(*obj);
}

// Calls STLClearObject() if the object is bigger than the specified limit,
// otherwise calls the object's clear() member. This can be useful if you want
// to allow the object to hold on to its allocated memory as long as it's not
// too much.
//
// Note: The name is misleading since the object is always cleared, regardless
// of its size.
template<typename T>
inline void STLClearIfBig(T* obj, size_t limit = 1<<20) {
  if (obj->capacity() >= limit) {
    STLClearObject(obj);
  } else {
    obj->clear();
  }
}
// STLClearIfBig overload for deque, which is missing capacity().
template <typename T, typename A>
inline void STLClearIfBig(std::deque<T, A>* obj, size_t limit = 1 << 20) {
  if (obj->size() >= limit) {
    STLClearObject(obj);
  } else {
    obj->clear();
  }
}

// Removes all elements and reduces the number of buckets in a hash_set or
// hash_map back to the default if the current number of buckets is "limit" or
// more.
//
// Adding items to a hash container may add buckets, but removing items or
// calling clear() does not necessarily reduce the number of buckets. Having
// lots of buckets is good if you insert comparably many items in every
// iteration because you'll reduce collisions and table resizes. But having lots
// of buckets is bad if you insert few items in most subsequent iterations,
// because repeatedly clearing out all those buckets can get expensive.
//
// One solution is to call STLClearHashIfBig() with a "limit" value that is a
// small multiple of the typical number of items in your table. In the common
// case, this is equivalent to an ordinary clear. In the rare case where you
// insert a lot of items, the number of buckets is reset to the default to keep
// subsequent clear operations cheap. Note that the default number of buckets is
// 193 in the Gnu library implementation as of Jan '08.
template<typename T>
inline void STLClearHashIfBig(T* obj, size_t limit) {
  if (obj->bucket_count() >= limit) {
    T tmp;
    tmp.swap(*obj);
  } else {
    obj->clear();
  }
}

// Reserves space in the given string only if the existing capacity is not
// already enough. This is useful for strings because string::reserve() may
// *shrink* the capacity in some cases, which is usually not what users want.
// The behavior of this function is similar to that of vector::reserve() but for
// string.
inline void STLStringReserveIfNeeded(string* s, size_t min_capacity) {
  if (min_capacity > s->capacity())
    s->reserve(min_capacity);
}

// Like str->resize(new_size), except any new characters added to "*str" as a
// result of resizing may be left uninitialized, rather than being filled with
// '0' bytes. Typically used when code is then going to overwrite the backing
// store of the string with known data. Uses a Google extension to ::string.
inline void STLStringResizeUninitialized(string* s, size_t new_size) {
#if __google_stl_resize_uninitialized_string
  s->resize_uninitialized(new_size);
#else
  s->resize(new_size);
#endif
}

// Returns true if the string implementation supports a resize where
// the new characters added to the string are left untouched.
//
// (A better name might be "STLStringSupportsUninitializedResize", alluding to
// the previous function.)
inline bool STLStringSupportsNontrashingResize(const string& s) {
#if __google_stl_resize_uninitialized_string
  return true;
#else
  return false;
#endif
}

// Assigns the n bytes starting at ptr to the given string. This is intended to
// be faster than string::assign() in SOME cases, however, it's actually slower
// in some cases as well.
//
// Just use string::assign directly unless you have benchmarks showing that this
// function makes your code faster. (Even then, a future version of
// string::assign() may be faster than this.)
inline void STLAssignToString(string* str, const char* ptr, size_t n) {
  STLStringResizeUninitialized(str, n);
  if (n == 0) return;
  memcpy(&*str->begin(), ptr, n);
}

// Appends the n bytes starting at ptr to the given string. This is intended to
// be faster than string::append() in SOME cases, however, it's actually slower
// in some cases as well.
//
// Just use string::append directly unless you have benchmarks showing that this
// function makes your code faster. (Even then, a future version of
// string::append() may be faster than this.)
inline void STLAppendToString(string* str, const char* ptr, size_t n) {
  if (n == 0) return;
  size_t old_size = str->size();
  STLStringResizeUninitialized(str, old_size + n);
  memcpy(&*str->begin() + old_size, ptr, n);
}

// Returns the T* array for the given vector, or nullptr if the vector was empty.
//
// Note: If you know the array will never be empty, you can use &*v.begin()
// directly, but that is may dump core if v is empty. This function is the most
// efficient code that will work, taking into account how our STL is actually
// implemented. THIS IS NON-PORTABLE CODE, so use this function instead of
// repeating the nonportable code everywhere. If our STL implementation changes,
// we will need to change this as well.
template<typename T, typename Allocator>
inline T* vector_as_array(std::vector<T, Allocator>* v) {
#ifdef LANG_CXX11
  return v->data();
#else
#if defined NDEBUG && !defined _GLIBCXX_DEBUG
  return &*v->begin();
#else
  return v->empty() ? nullptr : &*v->begin();
#endif
#endif
}
// vector_as_array overload for const vector<>.
template<typename T, typename Allocator>
inline const T* vector_as_array(const std::vector<T, Allocator>* v) {
#ifdef LANG_CXX11
  return v->data();
#else
#if defined NDEBUG && !defined _GLIBCXX_DEBUG
  return &*v->begin();
#else
  return v->empty() ? nullptr : &*v->begin();
#endif
#endif
}

// Returns a mutable char* pointing to a string's internal buffer, which may not
// be null-terminated. Returns nullptr for an empty string. If not non-null,
// writing through this pointer will modify the string.
//
// string_as_array(&str)[i] is valid for 0 <= i < str.size() until the
// next call to a string method that invalidates iterators.
//
// In C++11 you may simply use &str[0] to get a mutable char*.
//
// Prior to C++11, there was no standard-blessed way of getting a mutable
// reference to a string's internal buffer. The requirement that string be
// contiguous is officially part of the C++11 standard [string.require]/5.
// According to Matt Austern, this should already work on all current C++98
// implementations.
inline char* string_as_array(string* str) {
  // DO NOT USE const_cast<char*>(str->data())! See the unittest for why.
  return str->empty() ? nullptr : &*str->begin();
}

// Tests two hash maps/sets for equality. This exists because operator== in the
// STL can return false when the maps/sets contain identical elements. This is
// because it compares the internal hash tables which may be different if the
// order of insertions and deletions differed.
template<typename HashSet>
inline bool HashSetEquality(const HashSet& set_a, const HashSet& set_b) {
  if (set_a.size() != set_b.size()) return false;
  for (typename HashSet::const_iterator i = set_a.begin();
       i != set_a.end();
       ++i)
    if (set_b.find(*i) == set_b.end()) return false;
  return true;
}

// WARNING: Using HashMapEquality for multiple-associative containers like
// multimap and hash_multimap will result in wrong behavior.

template <typename HashMap, typename BinaryPredicate>
inline bool HashMapEquality(const HashMap& map_a, const HashMap& map_b,
                            BinaryPredicate mapped_type_equal) {
  if (map_a.size() != map_b.size()) return false;
  for (typename HashMap::const_iterator i = map_a.begin();
       i != map_a.end(); ++i) {
    typename HashMap::const_iterator j = map_b.find(i->first);
    if (j == map_b.end()) return false;
    if (!mapped_type_equal(i->second, j->second)) return false;
  }
  return true;
}

// We overload for 'map' without a specialized functor and simply use its
// operator== function.
template <typename K, typename V, typename C, typename A>
inline bool HashMapEquality(const std::map<K, V, C, A>& map_a,
                            const std::map<K, V, C, A>& map_b) {
  return map_a == map_b;
}

template <typename HashMap>
inline bool HashMapEquality(const HashMap& a, const HashMap& b) {
  typedef typename HashMap::mapped_type Mapped;
  return HashMapEquality(a, b, std::equal_to<Mapped>());
}

=======
>>>>>>> 13ab3fc4
// Calls delete (non-array version) on pointers in the range [begin, end).
//
// Note: If you're calling this on an entire container, you probably want to
// call STLDeleteElements(&container) instead (which also clears the container).
template<typename ForwardIterator>
void STLDeleteContainerPointers(ForwardIterator begin, ForwardIterator end) {
  while (begin != end) {
    ForwardIterator temp = begin;
    ++begin;
    delete *temp;
  }
}

// Deletes all the elements in an STL container and clears the container. This
// function is suitable for use with a vector, set, hash_set, or any other STL
// container which defines sensible begin(), end(), and clear() methods.
//
// If container is nullptr, this function is a no-op.
template<typename T>
void STLDeleteElements(T* container) {
  if (!container) return;
  STLDeleteContainerPointers(container->begin(), container->end());
  container->clear();
}

#endif  // S2_UTIL_GTL_STL_UTIL_H_<|MERGE_RESOLUTION|>--- conflicted
+++ resolved
@@ -16,346 +16,6 @@
 #ifndef S2_UTIL_GTL_STL_UTIL_H_
 #define S2_UTIL_GTL_STL_UTIL_H_
 
-<<<<<<< HEAD
-#include <cstddef>
-#include <cstring>
-
-#include <algorithm>
-#include <cassert>
-#include <deque>
-#include <functional>
-#include <iterator>
-#include <list>
-#include <map>
-#include <memory>
-#include <string>
-#include <type_traits>
-#include <vector>
-
-#include "s2/base/integral_types.h"
-#include "s2/base/macros.h"
-#include "s2/base/port.h"
-
-#ifdef LANG_CXX11  // must follow base/port.h
-#include <forward_list>
-#endif  // LANG_CXX11
-
-GTL_NAMESPACE_BEGIN
-namespace internal {
-template <typename LessFunc>
-class Equiv {
- public:
-  explicit Equiv(const LessFunc& f) : f_(f) {}
-  template <typename T>
-  bool operator()(const T& a, const T& b) const {
-    return !f_(b, a) && !f_(a, b);
-  }
- private:
-  LessFunc f_;
-};
-}  // namespace internal
-GTL_NAMESPACE_END
-
-// Sorts and removes duplicates from a sequence container.
-// If specified, the 'less_func' is used to compose an
-// equivalence comparator for the sorting and uniqueness tests.
-template<typename T, typename LessFunc>
-inline void STLSortAndRemoveDuplicates(T* v, const LessFunc& less_func) {
-  std::sort(v->begin(), v->end(), less_func);
-  v->erase(std::unique(v->begin(), v->end(),
-                       util::gtl::internal::Equiv<LessFunc>(less_func)),
-           v->end());
-}
-template<typename T>
-inline void STLSortAndRemoveDuplicates(T* v) {
-  std::sort(v->begin(), v->end());
-  v->erase(std::unique(v->begin(), v->end()), v->end());
-}
-
-// Stable sorts and removes duplicates from a sequence container, retaining
-// the first equivalent element for each equivalence set.
-// The 'less_func' is used to compose an equivalence comparator for the sorting
-// and uniqueness tests.
-template <typename T, typename LessFunc>
-inline void STLStableSortAndRemoveDuplicates(T* v, const LessFunc& less_func) {
-  std::stable_sort(v->begin(), v->end(), less_func);
-  v->erase(std::unique(v->begin(), v->end(),
-                       util::gtl::internal::Equiv<LessFunc>(less_func)),
-           v->end());
-}
-// Stable sorts and removes duplicates from a sequence container, retaining
-// the first equivalent element for each equivalence set, using < comparison and
-// == equivalence testing.
-template <typename T>
-inline void STLStableSortAndRemoveDuplicates(T* v) {
-  std::stable_sort(v->begin(), v->end());
-  v->erase(std::unique(v->begin(), v->end()), v->end());
-}
-
-// Remove every occurrence of element e in v. See
-//    http://en.wikipedia.org/wiki/Erase-remove_idiom.
-template<typename T, typename E>
-void STLEraseAllFromSequence(T* v, const E& e) {
-  v->erase(std::remove(v->begin(), v->end(), e), v->end());
-}
-template<typename T, typename A, typename E>
-void STLEraseAllFromSequence(std::list<T, A>* c, const E& e) {
-  c->remove(e);
-}
-#ifdef LANG_CXX11
-template<typename T, typename A, typename E>
-void STLEraseAllFromSequence(std::forward_list<T, A>* c, const E& e) {
-  c->remove(e);
-}
-#endif  // LANG_CXX11
-
-// Remove each element e in v satisfying pred(e).
-template<typename T, typename P>
-void STLEraseAllFromSequenceIf(T* v, P pred) {
-  v->erase(std::remove_if(v->begin(), v->end(), pred), v->end());
-}
-template<typename T, typename A, typename P>
-void STLEraseAllFromSequenceIf(std::list<T, A>* c, P pred) {
-  c->remove_if(pred);
-}
-#ifdef LANG_CXX11
-template<typename T, typename A, typename P>
-void STLEraseAllFromSequenceIf(std::forward_list<T, A>* c, P pred) {
-  c->remove_if(pred);
-}
-#endif  // LANG_CXX11
-
-// Clears internal memory of an STL object by swapping the argument with a new,
-// empty object. STL clear()/reserve(0) does not always free internal memory
-// allocated.
-template<typename T>
-void STLClearObject(T* obj) {
-  T tmp;
-  tmp.swap(*obj);
-  // This reserve(0) is needed because "T tmp" sometimes allocates memory (arena
-  // implementation?), even though this may not always work.
-  obj->reserve(0);
-}
-// STLClearObject overload for deque, which is missing reserve().
-template <typename T, typename A>
-void STLClearObject(std::deque<T, A>* obj) {
-  std::deque<T, A> tmp;
-  tmp.swap(*obj);
-}
-
-// Calls STLClearObject() if the object is bigger than the specified limit,
-// otherwise calls the object's clear() member. This can be useful if you want
-// to allow the object to hold on to its allocated memory as long as it's not
-// too much.
-//
-// Note: The name is misleading since the object is always cleared, regardless
-// of its size.
-template<typename T>
-inline void STLClearIfBig(T* obj, size_t limit = 1<<20) {
-  if (obj->capacity() >= limit) {
-    STLClearObject(obj);
-  } else {
-    obj->clear();
-  }
-}
-// STLClearIfBig overload for deque, which is missing capacity().
-template <typename T, typename A>
-inline void STLClearIfBig(std::deque<T, A>* obj, size_t limit = 1 << 20) {
-  if (obj->size() >= limit) {
-    STLClearObject(obj);
-  } else {
-    obj->clear();
-  }
-}
-
-// Removes all elements and reduces the number of buckets in a hash_set or
-// hash_map back to the default if the current number of buckets is "limit" or
-// more.
-//
-// Adding items to a hash container may add buckets, but removing items or
-// calling clear() does not necessarily reduce the number of buckets. Having
-// lots of buckets is good if you insert comparably many items in every
-// iteration because you'll reduce collisions and table resizes. But having lots
-// of buckets is bad if you insert few items in most subsequent iterations,
-// because repeatedly clearing out all those buckets can get expensive.
-//
-// One solution is to call STLClearHashIfBig() with a "limit" value that is a
-// small multiple of the typical number of items in your table. In the common
-// case, this is equivalent to an ordinary clear. In the rare case where you
-// insert a lot of items, the number of buckets is reset to the default to keep
-// subsequent clear operations cheap. Note that the default number of buckets is
-// 193 in the Gnu library implementation as of Jan '08.
-template<typename T>
-inline void STLClearHashIfBig(T* obj, size_t limit) {
-  if (obj->bucket_count() >= limit) {
-    T tmp;
-    tmp.swap(*obj);
-  } else {
-    obj->clear();
-  }
-}
-
-// Reserves space in the given string only if the existing capacity is not
-// already enough. This is useful for strings because string::reserve() may
-// *shrink* the capacity in some cases, which is usually not what users want.
-// The behavior of this function is similar to that of vector::reserve() but for
-// string.
-inline void STLStringReserveIfNeeded(string* s, size_t min_capacity) {
-  if (min_capacity > s->capacity())
-    s->reserve(min_capacity);
-}
-
-// Like str->resize(new_size), except any new characters added to "*str" as a
-// result of resizing may be left uninitialized, rather than being filled with
-// '0' bytes. Typically used when code is then going to overwrite the backing
-// store of the string with known data. Uses a Google extension to ::string.
-inline void STLStringResizeUninitialized(string* s, size_t new_size) {
-#if __google_stl_resize_uninitialized_string
-  s->resize_uninitialized(new_size);
-#else
-  s->resize(new_size);
-#endif
-}
-
-// Returns true if the string implementation supports a resize where
-// the new characters added to the string are left untouched.
-//
-// (A better name might be "STLStringSupportsUninitializedResize", alluding to
-// the previous function.)
-inline bool STLStringSupportsNontrashingResize(const string& s) {
-#if __google_stl_resize_uninitialized_string
-  return true;
-#else
-  return false;
-#endif
-}
-
-// Assigns the n bytes starting at ptr to the given string. This is intended to
-// be faster than string::assign() in SOME cases, however, it's actually slower
-// in some cases as well.
-//
-// Just use string::assign directly unless you have benchmarks showing that this
-// function makes your code faster. (Even then, a future version of
-// string::assign() may be faster than this.)
-inline void STLAssignToString(string* str, const char* ptr, size_t n) {
-  STLStringResizeUninitialized(str, n);
-  if (n == 0) return;
-  memcpy(&*str->begin(), ptr, n);
-}
-
-// Appends the n bytes starting at ptr to the given string. This is intended to
-// be faster than string::append() in SOME cases, however, it's actually slower
-// in some cases as well.
-//
-// Just use string::append directly unless you have benchmarks showing that this
-// function makes your code faster. (Even then, a future version of
-// string::append() may be faster than this.)
-inline void STLAppendToString(string* str, const char* ptr, size_t n) {
-  if (n == 0) return;
-  size_t old_size = str->size();
-  STLStringResizeUninitialized(str, old_size + n);
-  memcpy(&*str->begin() + old_size, ptr, n);
-}
-
-// Returns the T* array for the given vector, or nullptr if the vector was empty.
-//
-// Note: If you know the array will never be empty, you can use &*v.begin()
-// directly, but that is may dump core if v is empty. This function is the most
-// efficient code that will work, taking into account how our STL is actually
-// implemented. THIS IS NON-PORTABLE CODE, so use this function instead of
-// repeating the nonportable code everywhere. If our STL implementation changes,
-// we will need to change this as well.
-template<typename T, typename Allocator>
-inline T* vector_as_array(std::vector<T, Allocator>* v) {
-#ifdef LANG_CXX11
-  return v->data();
-#else
-#if defined NDEBUG && !defined _GLIBCXX_DEBUG
-  return &*v->begin();
-#else
-  return v->empty() ? nullptr : &*v->begin();
-#endif
-#endif
-}
-// vector_as_array overload for const vector<>.
-template<typename T, typename Allocator>
-inline const T* vector_as_array(const std::vector<T, Allocator>* v) {
-#ifdef LANG_CXX11
-  return v->data();
-#else
-#if defined NDEBUG && !defined _GLIBCXX_DEBUG
-  return &*v->begin();
-#else
-  return v->empty() ? nullptr : &*v->begin();
-#endif
-#endif
-}
-
-// Returns a mutable char* pointing to a string's internal buffer, which may not
-// be null-terminated. Returns nullptr for an empty string. If not non-null,
-// writing through this pointer will modify the string.
-//
-// string_as_array(&str)[i] is valid for 0 <= i < str.size() until the
-// next call to a string method that invalidates iterators.
-//
-// In C++11 you may simply use &str[0] to get a mutable char*.
-//
-// Prior to C++11, there was no standard-blessed way of getting a mutable
-// reference to a string's internal buffer. The requirement that string be
-// contiguous is officially part of the C++11 standard [string.require]/5.
-// According to Matt Austern, this should already work on all current C++98
-// implementations.
-inline char* string_as_array(string* str) {
-  // DO NOT USE const_cast<char*>(str->data())! See the unittest for why.
-  return str->empty() ? nullptr : &*str->begin();
-}
-
-// Tests two hash maps/sets for equality. This exists because operator== in the
-// STL can return false when the maps/sets contain identical elements. This is
-// because it compares the internal hash tables which may be different if the
-// order of insertions and deletions differed.
-template<typename HashSet>
-inline bool HashSetEquality(const HashSet& set_a, const HashSet& set_b) {
-  if (set_a.size() != set_b.size()) return false;
-  for (typename HashSet::const_iterator i = set_a.begin();
-       i != set_a.end();
-       ++i)
-    if (set_b.find(*i) == set_b.end()) return false;
-  return true;
-}
-
-// WARNING: Using HashMapEquality for multiple-associative containers like
-// multimap and hash_multimap will result in wrong behavior.
-
-template <typename HashMap, typename BinaryPredicate>
-inline bool HashMapEquality(const HashMap& map_a, const HashMap& map_b,
-                            BinaryPredicate mapped_type_equal) {
-  if (map_a.size() != map_b.size()) return false;
-  for (typename HashMap::const_iterator i = map_a.begin();
-       i != map_a.end(); ++i) {
-    typename HashMap::const_iterator j = map_b.find(i->first);
-    if (j == map_b.end()) return false;
-    if (!mapped_type_equal(i->second, j->second)) return false;
-  }
-  return true;
-}
-
-// We overload for 'map' without a specialized functor and simply use its
-// operator== function.
-template <typename K, typename V, typename C, typename A>
-inline bool HashMapEquality(const std::map<K, V, C, A>& map_a,
-                            const std::map<K, V, C, A>& map_b) {
-  return map_a == map_b;
-}
-
-template <typename HashMap>
-inline bool HashMapEquality(const HashMap& a, const HashMap& b) {
-  typedef typename HashMap::mapped_type Mapped;
-  return HashMapEquality(a, b, std::equal_to<Mapped>());
-}
-
-=======
->>>>>>> 13ab3fc4
 // Calls delete (non-array version) on pointers in the range [begin, end).
 //
 // Note: If you're calling this on an entire container, you probably want to
