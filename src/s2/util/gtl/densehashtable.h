// Copyright 2005 Google Inc. All Rights Reserved.
//
// Licensed under the Apache License, Version 2.0 (the "License");
// you may not use this file except in compliance with the License.
// You may obtain a copy of the License at
//
//     http://www.apache.org/licenses/LICENSE-2.0
//
// Unless required by applicable law or agreed to in writing, software
// distributed under the License is distributed on an "AS-IS" BASIS,
// WITHOUT WARRANTIES OR CONDITIONS OF ANY KIND, either express or implied.
// See the License for the specific language governing permissions and
// limitations under the License.
//

// All rights reserved.
//
// Redistribution and use in source and binary forms, with or without
// modification, are permitted provided that the following conditions are
// met:
//
//     * Redistributions of source code must retain the above copyright
// notice, this list of conditions and the following disclaimer.
//     * Redistributions in binary form must reproduce the above
// copyright notice, this list of conditions and the following disclaimer
// in the documentation and/or other materials provided with the
// distribution.
//     * Neither the name of Google Inc. nor the names of its
// contributors may be used to endorse or promote products derived from
// this software without specific prior written permission.
//
// THIS SOFTWARE IS PROVIDED BY THE COPYRIGHT HOLDERS AND CONTRIBUTORS
// "AS IS" AND ANY EXPRESS OR IMPLIED WARRANTIES, INCLUDING, BUT NOT
// LIMITED TO, THE IMPLIED WARRANTIES OF MERCHANTABILITY AND FITNESS FOR
// A PARTICULAR PURPOSE ARE DISCLAIMED. IN NO EVENT SHALL THE COPYRIGHT
// OWNER OR CONTRIBUTORS BE LIABLE FOR ANY DIRECT, INDIRECT, INCIDENTAL,
// SPECIAL, EXEMPLARY, OR CONSEQUENTIAL DAMAGES (INCLUDING, BUT NOT
// LIMITED TO, PROCUREMENT OF SUBSTITUTE GOODS OR SERVICES; LOSS OF USE,
// DATA, OR PROFITS; OR BUSINESS INTERRUPTION) HOWEVER CAUSED AND ON ANY
// THEORY OF LIABILITY, WHETHER IN CONTRACT, STRICT LIABILITY, OR TORT
// (INCLUDING NEGLIGENCE OR OTHERWISE) ARISING IN ANY WAY OUT OF THE USE
// OF THIS SOFTWARE, EVEN IF ADVISED OF THE POSSIBILITY OF SUCH DAMAGE.

// ---
//
// A dense hashtable is a particular implementation of
// a hashtable: one that is meant to minimize memory allocation.
// It does this by using an array to store all the data.  We
// steal a value from the key space to indicate "empty" array
// elements (ie indices where no item lives) and another to indicate
// "deleted" elements.
//
// (Note it is possible to change the value of the delete key
// on the fly; you can even remove it, though after that point
// the hashtable is insert_only until you set it again.  The empty
// value however can't be changed.)
//
// To minimize allocation and pointer overhead, we use internal
// probing, in which the hashtable is a single table, and collisions
// are resolved by trying to insert again in another bucket.  The
// most cache-efficient internal probing schemes are linear probing
// (which suffers, alas, from clumping) and quadratic probing, which
// is what we implement by default.
//
// Type requirements: value_type is required to be Move Constructible
// and Default Constructible. It is not required to be (and commonly
// isn't) Assignable.
//
// You probably shouldn't use this code directly.  Use dense_hash_map<>
// or dense_hash_set<> instead.

// You can change the following below:
// HT_OCCUPANCY_PCT      -- how full before we double size
// HT_EMPTY_PCT          -- how empty before we halve size
// HT_MIN_BUCKETS        -- default smallest bucket size
//
// You can also change enlarge_factor (which defaults to
// HT_OCCUPANCY_PCT), and shrink_factor (which defaults to
// HT_EMPTY_PCT) with set_resizing_parameters().
//
// How to decide what values to use?
// shrink_factor's default of .4 * OCCUPANCY_PCT, is probably good.
// HT_MIN_BUCKETS is probably unnecessary since you can specify
// (indirectly) the starting number of buckets at construct-time.
// For enlarge_factor, you can use this chart to try to trade-off
// expected lookup time to the space taken up.  By default, this
// code uses quadratic probing, though you can change it to linear
// via JUMP_ below if you really want to.
//
// From
// L = N / M,
// where N is the number of data items in the table and M is the table size.
// NUMBER OF PROBES / LOOKUP       Successful            Unsuccessful
// Quadratic collision resolution   1 - ln(1-L) - L/2    1/(1-L) - L - ln(1-L)
// Linear collision resolution     [1+1/(1-L)]/2         [1+1/(1-L)^2]/2
//
// -- enlarge_factor --           0.10  0.50  0.60  0.75  0.80  0.90  0.99
// QUADRATIC COLLISION RES.
//    probes/successful lookup    1.05  1.44  1.62  2.01  2.21  2.85  5.11
//    probes/unsuccessful lookup  1.11  2.19  2.82  4.64  5.81  11.4  103.6
// LINEAR COLLISION RES.
//    probes/successful lookup    1.06  1.5   1.75  2.5   3.0   5.5   50.5
//    probes/unsuccessful lookup  1.12  2.5   3.6   8.5   13.0  50.0  5000.0

#ifndef S2_UTIL_GTL_DENSEHASHTABLE_H_
#define S2_UTIL_GTL_DENSEHASHTABLE_H_

#include <cassert>
#include <cstddef>
#include <cstdio>  // for FILE, fwrite, fread

#include <algorithm>  // For swap(), eg
#include <cstdint>
#include <functional>
#include <iterator>  // For iterator tags
#include <limits>    // for numeric_limits
#include <memory>    // For uninitialized_fill
#include <new>
#include <string>
#include <type_traits>
#include <utility>
#include <vector>

#include "s2/base/port.h"
#include "s2/util/gtl/hashtable_common.h"
#include <stdexcept>                 // For length_error

namespace gtl {


// Some files test for this symbol.
#define S2__DENSEHASHTABLE_H_

// The probing method
// Linear probing
// #define JUMP_(key, num_probes)    ( 1 )
// Quadratic probing
#define JUMP_(key, num_probes)    (num_probes)

// The weird mod in the offset is entirely to quiet compiler warnings
// as is the cast to int after doing the "x mod 256"
#define PUT_(take_from, offset)  do {                                    \
    if (putc(static_cast<int>(offset >= sizeof(take_from)*8)             \
                              ? 0 : ((take_from) >> (offset)) % 256, fp) \
        == EOF)                                                          \
    return false;                                                        \
} while (0)

#define GET_(add_to, offset)  do {                                      \
  if ((x=getc(fp)) == EOF)                                              \
    return false;                                                       \
  else if (offset >= sizeof(add_to) * 8)                                \
    assert(x == 0);   /* otherwise it's too big for us to represent */  \
  else                                                                  \
    add_to |= (static_cast<size_type>(x) << ((offset) % (sizeof(add_to)*8))); \
} while (0)


// Hashtable class, used to implement the hashed associative containers
// hash_set and hash_map.

// Value: what is stored in the table (each bucket is a Value).
// Key: something in a 1-to-1 correspondence to a Value, that can be used
//      to search for a Value in the table (find() takes a Key).
// HashFcn: Takes a Key and returns an integer, the more unique the better.
// ExtractKey: given a Value, returns the unique Key associated with it.
//             Must have a result_type enum indicating the return type of
//             operator().
// SetKey: given a Value* and a Key, modifies the value such that
//         ExtractKey(value) == key.  We guarantee this is only called
//         with key == deleted_key or key == empty_key.
// EqualKey: Given two Keys, says whether they are the same (that is,
//           if they are both associated with the same Value).
// Alloc: STL allocator to use to allocate memory.

template <class Value, class Key, class HashFcn,
          class ExtractKey, class SetKey, class EqualKey, class Alloc>
class dense_hashtable;

template <class V, class K, class HF, class ExK, class SetK, class EqK, class A>
struct dense_hashtable_const_iterator;

// We're just an array, but we need to skip over empty and deleted elements
template <class V, class K, class HF, class ExK, class SetK, class EqK, class A>
struct dense_hashtable_iterator {
 private:
  using value_alloc_type =
      typename std::allocator_traits<A>::template rebind_alloc<V>;
<<<<<<< HEAD
  using value_alloc_traits = std::allocator_traits<value_alloc_type>;
=======
  using value_alloc_traits =
      typename std::allocator_traits<A>::template rebind_traits<V>;
>>>>>>> ce8e3380

 public:
  typedef dense_hashtable_iterator<V, K, HF, ExK, SetK, EqK, A>
      iterator;
  typedef dense_hashtable_const_iterator<V, K, HF, ExK, SetK, EqK, A>
      const_iterator;

  typedef std::forward_iterator_tag iterator_category;  // very little defined!
<<<<<<< HEAD
  typedef typename value_alloc_traits::value_type value_type;
  typedef typename value_alloc_traits::difference_type difference_type;
  typedef typename value_alloc_traits::size_type size_type;
  typedef value_type& reference;
=======
  typedef V value_type;
  typedef typename value_alloc_traits::difference_type difference_type;
  typedef typename value_alloc_traits::size_type size_type;
  typedef typename value_alloc_traits::value_type& reference;
>>>>>>> ce8e3380
  typedef typename value_alloc_traits::pointer pointer;

  // "Real" constructor and default constructor
  dense_hashtable_iterator(
      const dense_hashtable<V, K, HF, ExK, SetK, EqK, A> *h,
      pointer it, pointer it_end, bool advance)
    : ht(h), pos(it), end(it_end)   {
    if (advance)  advance_past_empty_and_deleted();
  }
  dense_hashtable_iterator() { }
  // The default destructor is fine; we don't define one
  // The default operator= is fine; we don't define one

  // Happy dereferencer
  reference operator*() const { return *pos; }
  pointer operator->() const { return &(operator*()); }

  // Arithmetic.  The only hard part is making sure that
  // we're not on an empty or marked-deleted array element
  void advance_past_empty_and_deleted() {
    while (pos != end && (ht->test_empty(*this) || ht->test_deleted(*this)) )
      ++pos;
  }
  iterator& operator++() {
    assert(pos != end);
    ++pos;
    advance_past_empty_and_deleted();
    return *this;
  }
  iterator operator++(int /*unused*/) {
    auto tmp(*this);
    ++*this;
    return tmp;
  }

  // Comparison.
  bool operator==(const iterator& it) const { return pos == it.pos; }
  bool operator!=(const iterator& it) const { return pos != it.pos; }


  // The actual data
  const dense_hashtable<V, K, HF, ExK, SetK, EqK, A> *ht;
  pointer pos, end;
};


// Now do it all again, but with const-ness!
template <class V, class K, class HF, class ExK, class SetK, class EqK, class A>
struct dense_hashtable_const_iterator {
 private:
  using value_alloc_type =
      typename std::allocator_traits<A>::template rebind_alloc<V>;
<<<<<<< HEAD
  using value_alloc_traits = std::allocator_traits<value_alloc_type>;
=======
  using value_alloc_traits =
      typename std::allocator_traits<A>::template rebind_traits<V>;
>>>>>>> ce8e3380

 public:
  typedef dense_hashtable_iterator<V, K, HF, ExK, SetK, EqK, A>
      iterator;
  typedef dense_hashtable_const_iterator<V, K, HF, ExK, SetK, EqK, A>
      const_iterator;

  typedef std::forward_iterator_tag iterator_category;  // very little defined!
<<<<<<< HEAD
  typedef typename value_alloc_traits::value_type value_type;
  typedef typename value_alloc_traits::difference_type difference_type;
  typedef typename value_alloc_traits::size_type size_type;
  typedef const value_type& reference;
=======
  typedef V value_type;
  typedef typename value_alloc_traits::difference_type difference_type;
  typedef typename value_alloc_traits::size_type size_type;
  typedef const typename value_alloc_traits::value_type& reference;
>>>>>>> ce8e3380
  typedef typename value_alloc_traits::const_pointer pointer;

  // "Real" constructor and default constructor
  dense_hashtable_const_iterator(
      const dense_hashtable<V, K, HF, ExK, SetK, EqK, A> *h,
      pointer it, pointer it_end, bool advance)
    : ht(h), pos(it), end(it_end)   {
    if (advance)  advance_past_empty_and_deleted();
  }
  dense_hashtable_const_iterator()
    : ht(nullptr), pos(pointer()), end(pointer()) { }
  // This lets us convert regular iterators to const iterators
  dense_hashtable_const_iterator(const iterator &it)
    : ht(it.ht), pos(it.pos), end(it.end) { }
  // The default destructor is fine; we don't define one
  // The default operator= is fine; we don't define one

  // Happy dereferencer
  reference operator*() const { return *pos; }
  pointer operator->() const { return &(operator*()); }

  // Arithmetic.  The only hard part is making sure that
  // we're not on an empty or marked-deleted array element
  void advance_past_empty_and_deleted() {
    while (pos != end && (ht->test_empty(*this) || ht->test_deleted(*this)))
      ++pos;
  }
  const_iterator& operator++()   {
    assert(pos != end);
    ++pos;
    advance_past_empty_and_deleted();
    return *this;
  }
  const_iterator operator++(int /*unused*/) {
    auto tmp(*this);
    ++*this;
    return tmp;
  }

  // Comparison.
  bool operator==(const const_iterator& it) const { return pos == it.pos; }
  bool operator!=(const const_iterator& it) const { return pos != it.pos; }


  // The actual data
  const dense_hashtable<V, K, HF, ExK, SetK, EqK, A> *ht;
  pointer pos, end;
};

template <class Value, class Key, class HashFcn,
          class ExtractKey, class SetKey, class EqualKey, class Alloc>
class dense_hashtable {
 private:
  using value_alloc_type =
      typename std::allocator_traits<Alloc>::template rebind_alloc<Value>;
<<<<<<< HEAD
  using value_alloc_traits = std::allocator_traits<value_alloc_type>;
=======
  using value_alloc_traits =
      typename std::allocator_traits<Alloc>::template rebind_traits<Value>;

>>>>>>> ce8e3380

 public:
  typedef Key key_type;
  typedef Value value_type;
  typedef HashFcn hasher;
  typedef EqualKey key_equal;
  typedef Alloc allocator_type;

  typedef typename value_alloc_traits::size_type size_type;
  typedef typename value_alloc_traits::difference_type difference_type;
<<<<<<< HEAD
  typedef value_type& reference;
  typedef const value_type& const_reference;
=======
  typedef typename value_alloc_traits::value_type& reference;
  typedef const typename value_alloc_traits::value_type& const_reference;
>>>>>>> ce8e3380
  typedef typename value_alloc_traits::pointer pointer;
  typedef typename value_alloc_traits::const_pointer const_pointer;
  typedef dense_hashtable_iterator<Value, Key, HashFcn,
                                   ExtractKey, SetKey, EqualKey, Alloc>
  iterator;

  typedef dense_hashtable_const_iterator<Value, Key, HashFcn,
                                         ExtractKey, SetKey, EqualKey, Alloc>
  const_iterator;

  // These come from tr1.  For us they're the same as regular iterators.
  typedef iterator local_iterator;
  typedef const_iterator const_local_iterator;


  // How full we let the table get before we resize, by default.
  // Knuth says .8 is good -- higher causes us to probe too much,
  // though it saves memory.
  static const int HT_OCCUPANCY_PCT;  // defined at the bottom of this file

  // How empty we let the table get before we resize lower, by default.
  // (0.0 means never resize lower.)
  // It should be less than OCCUPANCY_PCT / 2 or we thrash resizing
  static const int HT_EMPTY_PCT;      // defined at the bottom of this file

  // Minimum size we're willing to let hashtables be.
  // Must be a power of two, and at least 4.
  // Note, however, that for a given hashtable, the initial size is a
  // function of the first constructor arg, and may be >HT_MIN_BUCKETS.
  static const size_type HT_MIN_BUCKETS = 4;

  // By default, if you don't specify a hashtable size at
  // construction-time, we use this size.  Must be a power of two, and
  // at least HT_MIN_BUCKETS.
  static const size_type HT_DEFAULT_STARTING_BUCKETS = 32;

  // ITERATOR FUNCTIONS
  iterator begin() {
    return iterator(this, table, table + num_buckets, true);
  }
  iterator end() {
    return iterator(this, table + num_buckets, table + num_buckets, true);
  }
  const_iterator begin() const {
    return const_iterator(this, table, table+num_buckets, true);
  }
  const_iterator end() const   {
    return const_iterator(this, table + num_buckets, table+num_buckets, true);
  }

  // These come from tr1 unordered_map.  They iterate over 'bucket' n.
  // We'll just consider bucket n to be the n-th element of the table.
  local_iterator begin(size_type i) {
    return local_iterator(this, table + i, table + i+1, false);
  }
  local_iterator end(size_type i) {
    local_iterator it = begin(i);
    if (!test_empty(i) && !test_deleted(i))
      ++it;
    return it;
  }
  const_local_iterator begin(size_type i) const {
    return const_local_iterator(this, table + i, table + i+1, false);
  }
  const_local_iterator end(size_type i) const {
    const_local_iterator it = begin(i);
    if (!test_empty(i) && !test_deleted(i))
      ++it;
    return it;
  }

  // ACCESSOR FUNCTIONS for the things we templatize on, basically
  hasher hash_funct() const               { return settings; }
  key_equal key_eq() const                { return key_info; }
  value_alloc_type get_allocator() const { return key_info; }

  // Accessor function for statistics gathering.
  int num_table_copies() const { return settings.num_ht_copies(); }

 private:
  // Annoyingly, we can't copy values around, because they might have
  // const components (they're probably std::pair<const X, Y>).  We use
  // explicit destructor invocation and placement new to get around
  // this.  Arg.
  static void set_value(pointer dst, const_reference src) {
    dst->~value_type();   // delete the old value, if any
    new(dst) value_type(src);
  }

  static void set_value(pointer dst, value_type&& src) {  // NOLINT
    dst->~value_type();
    new(dst) value_type(std::move(src));
  }

  void destroy_buckets(size_type first, size_type last) {
    for ( ; first != last; ++first)
      table[first].~value_type();
  }

  // DELETE HELPER FUNCTIONS
  // This lets the user describe a key that will indicate deleted
  // table entries.  This key should be an "impossible" entry --
  // if you try to insert it for real, you won't be able to retrieve it!
  // (NB: while you pass in an entire value, only the key part is looked
  // at.  This is just because I don't know how to assign just a key.)
 private:
  // Gets rid of any deleted entries we have.
  void squash_deleted() {
    if (num_deleted > 0) {
      rebucket(settings.min_buckets(size(), num_buckets));
    }
    assert(num_deleted == 0);
  }

  // Test if the given key is the deleted indicator.  Requires
  // num_deleted > 0, for correctness of read(), and because that
  // guarantees that key_info.delkey is valid.
  bool test_deleted_key(const key_type& key) const {
    assert(num_deleted > 0);
    return equals(key_info.delkey, key);
  }

 public:
  void set_deleted_key(const key_type &key) {
    // the empty indicator (if specified) and the deleted indicator
    // must be different
    assert((!settings.use_empty() || !equals(key, key_info.empty)) &&
           "Passed the empty-key to set_deleted_key");
    // It's only safe to change what "deleted" means if we purge deleted guys
    squash_deleted();
    settings.set_use_deleted(true);
    key_info.delkey = key;
  }
  key_type deleted_key() const {
    assert(settings.use_deleted()
           && "Must set deleted key before calling deleted_key");
    return key_info.delkey;
  }

  // These are public so the iterators can use them
  // True if the item at position bucknum is "deleted" marker
  bool test_deleted(size_type bucknum) const {
    // Invariant: !use_deleted() implies num_deleted is 0.
    assert(settings.use_deleted() || num_deleted == 0);
    return num_deleted > 0 && test_deleted_key(get_key(table[bucknum]));
  }
  bool test_deleted(const iterator &it) const {
    // Invariant: !use_deleted() implies num_deleted is 0.
    assert(settings.use_deleted() || num_deleted == 0);
    return num_deleted > 0 && test_deleted_key(get_key(*it));
  }
  bool test_deleted(const const_iterator &it) const {
    // Invariant: !use_deleted() implies num_deleted is 0.
    assert(settings.use_deleted() || num_deleted == 0);
    return num_deleted > 0 && test_deleted_key(get_key(*it));
  }

 private:
  void check_use_deleted(const char* caller) {
    (void)caller;    // could log it if the assert failed
    assert(settings.use_deleted());
  }

  // Write the deleted key to the position specified.
  // Requires: !test_deleted(it)
  void set_deleted(iterator &it) {
    check_use_deleted("set_deleted()");
    assert(!test_deleted(it));
    // &* converts from iterator to value-type.
    set_key(&(*it), key_info.delkey);
  }

  // We also allow to set/clear the deleted bit on a const iterator.
  // We allow a const_iterator for the same reason you can delete a
  // const pointer: it's convenient, and semantically you can't use
  // 'it' after it's been deleted anyway, so its const-ness doesn't
  // really matter.
  // Requires: !test_deleted(it)
  void set_deleted(const_iterator &it) {
    check_use_deleted("set_deleted()");
    assert(!test_deleted(it));
    set_key(const_cast<pointer>(&(*it)), key_info.delkey);
  }

  // EMPTY HELPER FUNCTIONS
  // This lets the user describe a key that will indicate empty (unused)
  // table entries.  This key should be an "impossible" entry --
  // if you try to insert it for real, you won't be able to retrieve it!
  // (NB: while you pass in an entire value, only the key part is looked
  // at.  This is just because I don't know how to assign just a key.)
 public:
  // These are public so the iterators can use them
  // True if the item at position bucknum is "empty" marker
  bool test_empty(size_type bucknum) const {
    assert(settings.use_empty());  // we always need to know what's empty!
    return equals(key_info.empty, get_key(table[bucknum]));
  }
  bool test_empty(const iterator &it) const {
    assert(settings.use_empty());  // we always need to know what's empty!
    return equals(key_info.empty, get_key(*it));
  }
  bool test_empty(const const_iterator &it) const {
    assert(settings.use_empty());  // we always need to know what's empty!
    return equals(key_info.empty, get_key(*it));
  }

 private:
  bool test_empty(size_type bucknum, const_pointer ptable) const {
    assert(settings.use_empty());
    return equals(key_info.empty, get_key(ptable[bucknum]));
  }

  void fill_range_with_empty(pointer table_start, pointer table_end) {
    for (; table_start != table_end; ++table_start) {
      new (table_start) value_type();
      set_key(table_start, key_info.empty);
    }
  }

 public:
  // TODO(user): change all callers of this to pass in a key instead,
  //                 and take a const key_type instead of const value_type.
  void set_empty_key(const_reference val) {
    // Once you set the empty key, you can't change it
    assert(!settings.use_empty() && "Calling set_empty_key multiple times");
    // The deleted indicator (if specified) and the empty indicator
    // must be different.
    const key_type& key = get_key(val);
    assert((!settings.use_deleted() || !equals(key, key_info.delkey)) &&
           "Setting the empty key the same as the deleted key");
    settings.set_use_empty(true);
    key_info.empty.~key_type();
    new (&key_info.empty) key_type(key);

    assert(!table);                  // must set before first use
    // num_buckets was set in constructor even though table was nullptr
    table = get_internal_allocator().allocate(num_buckets);
    fill_range_with_empty(table, table + num_buckets);
  }
  // TODO(user): this should return the key by const reference.
  value_type empty_key() const {
    assert(settings.use_empty());
    value_type ret = value_type();
    set_key(&ret, key_info.empty);
    return ret;
  }

  // FUNCTIONS CONCERNING SIZE
 public:
  size_type size() const      { return num_elements - num_deleted; }
  size_type max_size() const {
    return value_alloc_traits::max_size(get_allocator());
  }
  bool empty() const          { return size() == 0; }
  size_type bucket_count() const      { return num_buckets; }
  size_type max_bucket_count() const  { return max_size(); }
  size_type nonempty_bucket_count() const { return num_elements; }
  // These are tr1 methods.  Their idea of 'bucket' doesn't map well to
  // what we do.  We just say every bucket has 0 or 1 items in it.
  size_type bucket_size(size_type i) const {
    return begin(i) == end(i) ? 0 : 1;
  }

 private:
  // Because of the above, size_type(-1) is never legal; use it for errors
  static const size_type ILLEGAL_BUCKET = size_type(-1);

  // Used after a string of deletes.  Returns true if we actually shrunk.
  // TODO(user): take a delta so we can take into account inserts
  // done after shrinking.  Maybe make part of the Settings class?
  bool maybe_shrink() {
    assert(num_elements >= num_deleted);
    assert((bucket_count() & (bucket_count()-1)) == 0);  // is a power of two
    assert(bucket_count() >= HT_MIN_BUCKETS);
    bool retval = false;

    // If you construct a hashtable with < HT_DEFAULT_STARTING_BUCKETS,
    // we'll never shrink until you get relatively big, and we'll never
    // shrink below HT_DEFAULT_STARTING_BUCKETS.  Otherwise, something
    // like "dense_hash_set<int> x; x.insert(4); x.erase(4);" will
    // shrink us down to HT_MIN_BUCKETS buckets, which is too small.
    const size_type num_remain = num_elements - num_deleted;
    const size_type shrink_threshold = settings.shrink_threshold();
    if (shrink_threshold > 0 && num_remain < shrink_threshold &&
        bucket_count() > HT_DEFAULT_STARTING_BUCKETS) {
      const float shrink_factor = settings.shrink_factor();
      size_type sz = bucket_count() / 2;    // find how much we should shrink
      while (sz > HT_DEFAULT_STARTING_BUCKETS &&
             num_remain < sz * shrink_factor) {
        sz /= 2;                            // stay a power of 2
      }
      rebucket(sz);
      retval = true;
    }
    settings.set_consider_shrink(false);    // because we just considered it
    return retval;
  }

  // We'll let you resize a hashtable -- though this makes us copy all!
  // When you resize, you say, "make it big enough for this many more elements"
  // Returns true if we actually resized, false if size was already ok.
  bool resize_delta(size_type delta) {
    bool did_resize = false;
    if (settings.consider_shrink()) {  // see if lots of deletes happened
      if (maybe_shrink())
        did_resize = true;
    }
    if (num_elements >= std::numeric_limits<size_type>::max() - delta) {
      throw std::length_error("resize overflow");
    }

    assert(settings.enlarge_threshold() < bucket_count());
    // Check if our work is done.
    if (bucket_count() >= HT_MIN_BUCKETS &&
        num_elements + delta <= settings.enlarge_threshold()) {
      return did_resize;
    }

    // Sometimes, we need to resize just to get rid of all the
    // "deleted" buckets that are clogging up the hashtable.  So when
    // deciding whether to resize, count the deleted buckets (which
    // are currently taking up room).  But later, when we decide what
    // size to resize to, *don't* count deleted buckets, since they
    // get discarded during the resize.
    const size_type needed_size = settings.min_buckets(num_elements + delta, 0);
    if (needed_size <= bucket_count())      // we have enough buckets
      return did_resize;

    // We will rebucket.
    size_type resize_to =
      settings.min_buckets(num_elements - num_deleted + delta, bucket_count());

    if (resize_to < needed_size) {
      // This situation means that we have enough deleted elements,
      // that once we purge them, we won't actually have needed to
      // grow.  But we may want to grow anyway: if we just purge one
      // element, say, we'll have to grow anyway next time we
      // insert.  Might as well grow now, since we're already going
      // through the trouble of rebucketing in order to purge the
      // deleted elements.  (Safety note: Can resize_to * 2 overflow? No.
      // The output of min_buckets() is always a power of two, so resize_to
      // and needed_size are powers of two. That plus resize_to < needed_size
      // proves that overflow isn't a concern.)
      const size_type target =
          static_cast<size_type>(settings.shrink_size(resize_to*2));
      if (num_elements - num_deleted + delta >= target) {
        // Good, we won't be below the shrink threshhold even if we double.
        resize_to *= 2;
      }
    }
    rebucket(resize_to);
    return true;
  }

  // We require table be non-null and empty before calling this.
  void resize_table(size_type old_size, size_type new_size) {
    get_internal_allocator().deallocate(table, old_size);
    table = get_internal_allocator().allocate(new_size);
  }

  // Copy (or, if Iter is a move_iterator, move) the elements from
  // [src_first, src_last) into dest_table, which we assume has size
  // dest_bucket_count and has been initialized to the empty key.
  template<class Iter>
  void copy_elements(Iter src_first, Iter src_last, pointer dest_table,
                     size_type dest_bucket_count) {
    assert((dest_bucket_count & (dest_bucket_count - 1)) == 0);  // a power of 2
    // We use a normal iterator to get non-deleted bcks from ht
    // We could use insert() here, but since we know there are
    // no duplicates and no deleted items, we can be more efficient
    for (; src_first != src_last; ++src_first) {
      size_type num_probes = 0;               // how many times we've probed
      size_type bucknum;
      const size_type bucket_count_minus_one = dest_bucket_count - 1;
      for (bucknum = hash(get_key(*src_first)) & bucket_count_minus_one;
           !test_empty(bucknum, dest_table);  // not empty
           bucknum = (bucknum +
                      JUMP_(key, num_probes)) & bucket_count_minus_one) {
        ++num_probes;
        assert(num_probes < dest_bucket_count
               && "Hashtable is full: an error in key_equal<> or hash<>");
      }
      // Copies or moves the value into dest_table.
      set_value(&dest_table[bucknum], *src_first);
    }
  }

  // Used to actually do the rehashing when we grow/shrink a hashtable
  void copy_from(const dense_hashtable &ht, size_type min_buckets_wanted) {
    size_type size = ht.size();  // clear_to_size() sets ht.size() to 0.
    clear_to_size(settings.min_buckets(ht.size(), min_buckets_wanted));
    copy_elements(ht.begin(), ht.end(), table, bucket_count());
    num_elements = size;
    settings.inc_num_ht_copies();
  }

  // Rebuckets and resizes the hashtable.  Gets rid of any deleted entries.
  void rebucket(size_type new_num_buckets) {
    if (table == nullptr) {
      // When we eventually allocate the table, it will have this many buckets.
      num_buckets = new_num_buckets;
      return;
    }
    assert(settings.use_empty());
    assert((new_num_buckets & (new_num_buckets - 1)) == 0);  // a power of two
    // If settings.shrink_factor() is zero then we must not shrink.
    assert(settings.shrink_factor() > 0 || new_num_buckets >= num_buckets);
    pointer new_table = get_internal_allocator().allocate(new_num_buckets);

    fill_range_with_empty(new_table, new_table + new_num_buckets);
    copy_elements(std::make_move_iterator(begin()),
                  std::make_move_iterator(end()),
                  new_table, new_num_buckets);

    destroy_buckets(0, num_buckets);  // Destroy table's elements.
    get_internal_allocator().deallocate(table, num_buckets);

    table = new_table;
    num_buckets = new_num_buckets;
    assert(num_elements >= num_deleted);
    num_elements -= num_deleted;
    num_deleted = 0;
    settings.reset_thresholds(bucket_count());
    settings.inc_num_ht_copies();
  }

  // Required by the spec for hashed associative container
 public:
  // Though the docs say this should be num_buckets, I think it's much
  // more useful as num_elements.  As a special feature, calling with
  // req_elements==0 will cause us to shrink if we can, saving space.
  void resize(size_type req_elements) {       // resize to this or larger
    if ( settings.consider_shrink() || req_elements == 0 )
      maybe_shrink();
    if ( req_elements > num_elements )
      resize_delta(req_elements - num_elements);
  }

  // Get and change the value of shrink_factor and enlarge_factor.  The
  // description at the beginning of this file explains how to choose
  // the values.  Setting the shrink parameter to 0.0 ensures that the
  // table never shrinks.
  void get_resizing_parameters(float* shrink, float* grow) const {
    *shrink = settings.shrink_factor();
    *grow = settings.enlarge_factor();
  }
  void set_resizing_parameters(float shrink, float grow) {
    settings.set_resizing_parameters(shrink, grow);
    settings.reset_thresholds(bucket_count());
  }

  // CONSTRUCTORS -- as required by the specs, we take a size,
  // but also let you specify a hashfunction, key comparator,
  // and key extractor.  We also define a copy constructor and =.
  // DESTRUCTOR -- needs to free the table
  explicit dense_hashtable(size_type expected_max_items_in_table = 0,
                           const HashFcn& hf = HashFcn(),
                           const EqualKey& eql = EqualKey(),
                           const ExtractKey& ext = ExtractKey(),
                           const SetKey& set = SetKey(),
                           const Alloc& alloc = Alloc())
      : settings(hf),
        key_info(ext, set, eql, value_alloc_type(alloc)),
        num_deleted(0),
        num_elements(0),
        num_buckets(expected_max_items_in_table == 0
                        ? HT_DEFAULT_STARTING_BUCKETS
                        : settings.min_buckets(expected_max_items_in_table, 0)),
        table(nullptr) {
    // table is nullptr until the empty key is set. However, we set num_buckets
    // here so we know how much space to allocate once the empty key is set.
    settings.reset_thresholds(bucket_count());
  }

  // As a convenience for resize(), we allow an optional second argument
  // which lets you make this new hashtable a different size than ht
  dense_hashtable(const dense_hashtable& ht,
                  size_type min_buckets_wanted = HT_DEFAULT_STARTING_BUCKETS)
      : settings(ht.settings),
        key_info(ht.key_info.as_extract_key(), ht.key_info.as_set_key(),
                 ht.key_info.as_equal_key(),
                 value_alloc_type(
                     std::allocator_traits<value_alloc_type>::
                         select_on_container_copy_construction(
                             ht.key_info.as_value_alloc()))),
        num_deleted(0),
        num_elements(0),
        num_buckets(0),
        table(nullptr) {
    key_info.delkey = ht.key_info.delkey;
    key_info.empty = ht.key_info.empty;
    if (!ht.settings.use_empty()) {
      // If use_empty isn't set, copy_from will crash, so we do our own copying.
      assert(ht.empty());
      num_buckets = settings.min_buckets(ht.size(), min_buckets_wanted);
      settings.reset_thresholds(bucket_count());
      return;
    }
    settings.reset_thresholds(bucket_count());
    copy_from(ht, min_buckets_wanted);   // copy_from() ignores deleted entries
  }

  dense_hashtable& operator=(const dense_hashtable& ht) {
    if (&ht == this)  return *this;        // don't copy onto ourselves
    settings = ht.settings;
    key_info.as_extract_key() = ht.key_info.as_extract_key();
    key_info.as_set_key() = ht.key_info.as_set_key();
    key_info.as_equal_key() = ht.key_info.as_equal_key();
    if (std::allocator_traits<
            value_alloc_type>::propagate_on_container_copy_assignment::value) {
      // If we're about to overwrite our allocator, we need to free all
      // memory using our old allocator.
      if (key_info.as_value_alloc() != ht.key_info.as_value_alloc()) {
        destroy_table();
      }
      static_cast<value_alloc_type&>(key_info) =
          static_cast<const value_alloc_type&>(ht.key_info);
    }
    key_info.empty = ht.key_info.empty;
    key_info.delkey = ht.key_info.delkey;

    if (ht.settings.use_empty()) {
      // copy_from() calls clear and sets num_deleted to 0 too
      copy_from(ht, HT_MIN_BUCKETS);
    } else {
      assert(ht.empty());
      destroy_table();
    }

    // we purposefully don't copy the allocator, which may not be copyable
    return *this;
  }

  dense_hashtable(dense_hashtable&& ht)
      : settings(std::move(ht.settings)),
        key_info(std::move(ht.key_info)),
        num_deleted(ht.num_deleted),
        num_elements(ht.num_elements),
        num_buckets(ht.num_buckets),
        table(ht.table) {
    ht.num_deleted = 0;
    ht.num_elements = 0;
    ht.table = nullptr;
    ht.num_buckets = HT_DEFAULT_STARTING_BUCKETS;
    ht.settings.set_use_empty(false);
    ht.settings.set_use_deleted(false);
  }

  dense_hashtable& operator=(dense_hashtable&& ht) {
    if (&ht == this) return *this;        // don't move onto ourselves

    const bool can_move_table =
        std::allocator_traits<
            Alloc>::propagate_on_container_move_assignment::value ||
        key_info.as_value_alloc() == ht.key_info.as_value_alloc();

    // First, deallocate with this's allocator.
    destroy_table();

    if (std::allocator_traits<
            value_alloc_type>::propagate_on_container_move_assignment::value) {
      // This moves the allocator.
      key_info = std::move(ht.key_info);
    } else {
      // Move all other base classes of key_info from ht, but don't move the
      // allocator.
      key_info.as_extract_key() = std::move(ht.key_info.as_extract_key());
      key_info.as_set_key() = std::move(ht.key_info.as_set_key());
      key_info.as_equal_key() = std::move(ht.key_info.as_equal_key());
      key_info.delkey = std::move(ht.key_info.delkey);
      key_info.empty = std::move(ht.key_info.empty);
    }

    settings = std::move(ht.settings);
    num_deleted = ht.num_deleted;
    ht.num_deleted = 0;
    num_elements = ht.num_elements;
    ht.num_elements = 0;
    num_buckets = ht.num_buckets;
    ht.num_buckets = HT_DEFAULT_STARTING_BUCKETS;
    ht.settings.set_use_empty(false);
    ht.settings.set_use_deleted(false);

    if (can_move_table) {
      // We can transfer ownership of the table from ht to this because either
      // we're propagating the allocator or ht's allocator is equal to this's.
      table = ht.table;
      ht.table = nullptr;
    } else if (ht.table) {
      // We can't transfer ownership of any memory from ht to this, so the
      // best we can do is move element-by-element.
      table = get_internal_allocator().allocate(num_buckets);
      for (size_type i = 0; i < num_buckets; ++i) {
        new(table + i) Value(std::move(ht.table[i]));
      }
      ht.destroy_table();
    }

    return *this;
  }

  ~dense_hashtable() { destroy_table(); }

  // Many STL algorithms use swap instead of copy constructors
  void swap(dense_hashtable& ht) {
    if (this == &ht) return;  // swap with self.
    using std::swap;
    swap(settings, ht.settings);
    // Swap everything in key_info but the allocator.
    swap(key_info.as_extract_key(), ht.key_info.as_extract_key());
    swap(key_info.as_set_key(), ht.key_info.as_set_key());
    swap(key_info.as_equal_key(), ht.key_info.as_equal_key());
    if (std::allocator_traits<
            value_alloc_type>::propagate_on_container_swap::value) {
      swap(static_cast<value_alloc_type&>(key_info),
           static_cast<value_alloc_type&>(ht.key_info));
    } else {
      // Swapping when allocators are unequal and
      // propagate_on_container_swap is false is undefined behavior.
      S2_CHECK(key_info.as_value_alloc() == ht.key_info.as_value_alloc());
    }
    swap(key_info.empty, ht.key_info.empty);
    swap(key_info.delkey, ht.key_info.delkey);
    swap(num_deleted, ht.num_deleted);
    swap(num_elements, ht.num_elements);
    swap(num_buckets, ht.num_buckets);
    swap(table, ht.table);
  }

 private:
  void destroy_table() {
    if (table) {
      destroy_buckets(0, num_buckets);
      get_internal_allocator().deallocate(table, num_buckets);
      table = nullptr;
    }
  }

  void clear_to_size(size_type new_num_buckets) {
    if (!table) {
      table = get_internal_allocator().allocate(new_num_buckets);
    } else {
      destroy_buckets(0, num_buckets);
      if (new_num_buckets != num_buckets) {   // resize, if necessary
        resize_table(num_buckets, new_num_buckets);
      }
    }
    assert(table);
    fill_range_with_empty(table, table + new_num_buckets);
    num_elements = 0;
    num_deleted = 0;
    num_buckets = new_num_buckets;          // our new size
    settings.reset_thresholds(bucket_count());
  }

 public:
  // It's always nice to be able to clear a table without deallocating it
  void clear() {
    // If the table is already empty, and the number of buckets is
    // already as we desire, there's nothing to do.
    const size_type new_num_buckets = settings.min_buckets(0, 0);
    if (num_elements == 0 && new_num_buckets == num_buckets) {
      return;
    }
    clear_to_size(new_num_buckets);
  }

  // Clear the table without resizing it.
  // Mimicks the stl_hashtable's behaviour when clear()-ing in that it
  // does not modify the bucket count
  void clear_no_resize() {
    if (num_elements > 0) {
      assert(table);
      destroy_buckets(0, num_buckets);
      fill_range_with_empty(table, table + num_buckets);
    }
    // don't consider to shrink before another erase()
    settings.reset_thresholds(bucket_count());
    num_elements = 0;
    num_deleted = 0;
  }

  // LOOKUP ROUTINES
 private:
  template <class K>
  void assert_key_is_not_empty_or_deleted(const K& key) const {
    assert(settings.use_empty() && "set_empty_key() was not called");
    assert(!equals(key, key_info.empty) &&
           "Using the empty key as a regular key");
    assert((!settings.use_deleted() || !equals(key, key_info.delkey))
           && "Using the deleted key as a regular key");
  }

  template <class K>
  std::pair<size_type, size_type> find_position(const K& key) const {
    return find_position_using_hash(hash(key), key);
  }

  // Returns a pair of positions: 1st where the object is, 2nd where
  // it would go if you wanted to insert it.  1st is ILLEGAL_BUCKET
  // if object is not found; 2nd is ILLEGAL_BUCKET if it is.
  // Note: because of deletions where-to-insert is not trivial: it's the
  // first deleted bucket we see, as long as we don't find the key later
  template <class K>
  std::pair<size_type, size_type> find_position_using_hash(
      const size_type key_hash, const K& key) const {
    assert_key_is_not_empty_or_deleted(key);
    size_type num_probes = 0;              // how many times we've probed
    const size_type bucket_count_minus_one = bucket_count() - 1;
    size_type bucknum = key_hash & bucket_count_minus_one;
    size_type insert_pos = ILLEGAL_BUCKET;  // where we would insert
    while (true) {                          // probe until something happens
      if (test_empty(bucknum)) {            // bucket is empty
        if (insert_pos == ILLEGAL_BUCKET)   // found no prior place to insert
          return std::pair<size_type, size_type>(ILLEGAL_BUCKET, bucknum);
        else
          return std::pair<size_type, size_type>(ILLEGAL_BUCKET, insert_pos);

      } else if (test_deleted(bucknum)) {
        // keep searching, but mark to insert
        if ( insert_pos == ILLEGAL_BUCKET )
          insert_pos = bucknum;

      } else if (equals(key, get_key(table[bucknum]))) {
        return std::pair<size_type, size_type>(bucknum, ILLEGAL_BUCKET);
      }
      ++num_probes;                        // we're doing another probe
      bucknum = (bucknum + JUMP_(key, num_probes)) & bucket_count_minus_one;
      assert(num_probes < bucket_count()
             && "Hashtable is full: an error in key_equal<> or hash<>");
    }
  }

  template <class K>
  std::pair<size_type, bool> find_if_present(const K& key) const {
    return find_if_present_using_hash(hash(key), key);
  }

  // Return where the key is (if at all), and if it is present.  If
  // the key isn't present then the first part of the return value is
  // undefined.  The same information can be extracted from the result
  // of find_position(), but that tends to be slower in practice.
  template <class K>
  std::pair<size_type, bool> find_if_present_using_hash(
      const size_type key_hash, const K& key) const {
    assert_key_is_not_empty_or_deleted(key);
    size_type num_probes = 0;              // how many times we've probed
    const size_type bucket_count_minus_one = bucket_count() - 1;
    size_type bucknum = key_hash & bucket_count_minus_one;
    while (true) {  // probe until something happens
      if (equals(key, get_key(table[bucknum]))) {
        return std::pair<size_type, bool>(bucknum, true);
      } else if (test_empty(bucknum)) {
        return std::pair<size_type, bool>(0, false);
      }
      ++num_probes;                        // we're doing another probe
      bucknum = (bucknum + JUMP_(key, num_probes)) & bucket_count_minus_one;
      assert(num_probes < bucket_count()
             && "Hashtable is full: an error in key_equal<> or hash<>");
    }
  }

 private:
  template <class K>
  iterator find_impl(const K& key) {
    std::pair<size_type, bool> pos = find_if_present(key);
    return pos.second ?
        iterator(this, table + pos.first, table + num_buckets, false) :
        end();
  }

  template <class K>
  const_iterator find_impl(const K& key) const {
    std::pair<size_type, bool> pos = find_if_present(key);
    return pos.second ?
        const_iterator(this, table + pos.first, table + num_buckets, false) :
        end();
  }

  template <class K>
  size_type bucket_impl(const K& key) const {
    std::pair<size_type, size_type> pos = find_position(key);
    return pos.first == ILLEGAL_BUCKET ? pos.second : pos.first;
  }

  template <class K>
  size_type count_impl(const K& key) const {
    return find_if_present(key).second ? 1 : 0;
  }

  template <class K>
  std::pair<iterator, iterator>
  equal_range_impl(const K& key) {
    iterator pos = find(key);
    if (pos == end()) {
      return std::pair<iterator, iterator>(pos, pos);
    } else {
      const iterator startpos = pos++;
      return std::pair<iterator, iterator>(startpos, pos);
    }
  }

  template <class K>
  std::pair<const_iterator, const_iterator>
  equal_range_impl(const K& key) const {
    const_iterator pos = find(key);
    if (pos == end()) {
      return std::pair<const_iterator, const_iterator>(pos, pos);
    } else {
      const const_iterator startpos = pos++;
      return std::pair<const_iterator, const_iterator>(startpos, pos);
    }
  }

 public:
  iterator find(const key_type& key) { return find_impl(key); }

  const_iterator find(const key_type& key) const { return find_impl(key); }

  // This is a tr1 method: the bucket a given key is in, or what bucket
  // it would be put in, if it were to be inserted.  Shrug.
  size_type bucket(const key_type& key) const { return bucket_impl(key); }

  // Counts how many elements have key key.  For maps, it's either 0 or 1.
  size_type count(const key_type &key) const { return count_impl(key); }

  // Likewise, equal_range doesn't really make sense for us.  Oh well.
  std::pair<iterator, iterator>
  equal_range(const key_type& key) { return equal_range_impl(key); }

  std::pair<const_iterator, const_iterator>
  equal_range(const key_type& key) const { return equal_range_impl(key); }



  // INSERTION ROUTINES
 private:
  // Private method used by insert_noresize and find_or_insert.
  // 'obj' is either value_type&& or const value_type&.
  template <typename U>
  iterator insert_at(U&& obj, size_type pos) {
    if (size() >= max_size()) {
      throw std::length_error("insert overflow");
    }
    if ( test_deleted(pos) ) {      // just replace if it's been del.
      assert(num_deleted > 0);
      --num_deleted;                // used to be, now it isn't
    } else {
      ++num_elements;               // replacing an empty bucket
    }
    set_value(&table[pos], std::forward<U>(obj));
    return iterator(this, table + pos, table + num_buckets, false);
  }

  // If you know *this is big enough to hold obj, use this routine
  // 'obj' is value_type&& or const value_type&.
  template <typename U>
  std::pair<iterator, bool> insert_noresize(U&& obj) {  // NOLINT
    return insert_noresize_using_hash(hash(get_key(obj)), std::forward<U>(obj));
  }

  // If you know *this is big enough to hold obj, use this routine
  // 'obj' is value_type&& or const value_type&.
  template <typename U>
  std::pair<iterator, bool> insert_noresize_using_hash(const size_type key_hash,
                                                       U&& obj) {
    const std::pair<size_type, size_type> pos =
        find_position_using_hash(key_hash, get_key(obj));
    if (pos.first != ILLEGAL_BUCKET) {      // object was already there
      return std::pair<iterator, bool>(iterator(this, table + pos.first,
                                          table + num_buckets, false),
                                 false);          // false: we didn't insert
    } else {                                 // pos.second says where to put it
      iterator i = insert_at(std::forward<U>(obj), pos.second);
      return std::pair<iterator, bool>(i, true);
    }
  }

  // Specializations of insert(it, it) depending on the power of the iterator:
  // (1) Iterator supports operator-, resize before inserting
  template <class ForwardIterator>
  void insert(ForwardIterator f, ForwardIterator l, std::forward_iterator_tag) {
    size_t dist = std::distance(f, l);
    if (dist >= std::numeric_limits<size_type>::max()) {
      throw std::length_error("insert-range overflow");
    }
    resize_delta(static_cast<size_type>(dist));
    for ( ; dist > 0; --dist, ++f) {
      insert_noresize(*f);
    }
  }

  // (2) Arbitrary iterator, can't tell how much to resize
  template <class InputIterator>
  void insert(InputIterator f, InputIterator l, std::input_iterator_tag) {
    for ( ; f != l; ++f)
      insert(*f);
  }

 public:
  // This is the normal insert routine, used by the outside world
  std::pair<iterator, bool> insert(const value_type& obj) {
    resize_delta(1);                      // adding an object, grow if need be
    return insert_noresize(obj);
  }

  std::pair<iterator, bool> insert(value_type&& obj) {  // NOLINT
    resize_delta(1);                      // adding an object, grow if need be
    return insert_noresize(std::move(obj));
  }

  // When inserting a lot at a time, we specialize on the type of iterator
  template <class InputIterator>
  void insert(InputIterator f, InputIterator l) {
    // specializes on iterator type
    insert(f, l,
           typename std::iterator_traits<InputIterator>::iterator_category());
  }

  template <class DefaultValue>
  value_type& find_or_insert(const key_type& key) {
    return find_or_insert_using_hash<DefaultValue>(hash(key), key);
  }

  // DefaultValue is a functor that takes a key and returns a value_type
  // representing the default value to be inserted if none is found.
  template <class DefaultValue>
  value_type& find_or_insert_using_hash(const size_type key_hash,
                                        const key_type& key) {
    const std::pair<size_type, size_type> pos =
        find_position_using_hash(key_hash, key);
    DefaultValue default_value;
    if (pos.first != ILLEGAL_BUCKET) {  // object was already there
      return table[pos.first];
    } else if (resize_delta(1)) {        // needed to rehash to make room
      // Since we resized, we can't use pos, so recalculate where to insert.
      return *insert_noresize(default_value(key)).first;
    } else {                             // no need to rehash, insert right here
      return *insert_at(default_value(key), pos.second);
    }
  }


  // DELETION ROUTINES
 private:
  template <class K>
  size_type erase_impl(const K& key) {
    iterator pos = find(key);
    if (pos != end()) {
      assert(!test_deleted(pos));  // or find() shouldn't have returned it
      set_deleted(pos);
      ++num_deleted;
      // will think about shrink after next insert
      settings.set_consider_shrink(true);
      return 1;                    // because we deleted one thing
    } else {
      return 0;                    // because we deleted nothing
    }
  }

 public:
  size_type erase(const key_type& key) {
    return erase_impl(key);
  }


  void erase(iterator pos) {
    if (pos == end()) return;
    set_deleted(pos);
    ++num_deleted;
    // will think about shrink after next insert
    settings.set_consider_shrink(true);
  }

  void erase(iterator f, iterator l) {
    for (; f != l; ++f) {
      set_deleted(f);
      ++num_deleted;
    }
    // will think about shrink after next insert
    settings.set_consider_shrink(true);
  }

  // We allow you to erase a const_iterator just like we allow you to
  // erase an iterator.  This is in parallel to 'delete': you can delete
  // a const pointer just like a non-const pointer.  The logic is that
  // you can't use the object after it's erased anyway, so it doesn't matter
  // if it's const or not.
  void erase(const_iterator pos) {
    if (pos == end()) return;
    set_deleted(pos);
    ++num_deleted;
    // will think about shrink after next insert
    settings.set_consider_shrink(true);
  }
  void erase(const_iterator f, const_iterator l) {
    for ( ; f != l; ++f) {
      set_deleted(f);
      ++num_deleted;
    }
    // will think about shrink after next insert
    settings.set_consider_shrink(true);
  }


  // COMPARISON
  bool operator==(const dense_hashtable& ht) const {
    if (size() != ht.size()) {
      return false;
    } else if (this == &ht) {
      return true;
    } else {
      // Iterate through the elements in "this" and see if the
      // corresponding element is in ht
      for ( const_iterator it = begin(); it != end(); ++it ) {
        const_iterator it2 = ht.find(get_key(*it));
        if ((it2 == ht.end()) || (*it != *it2)) {
          return false;
        }
      }
      return true;
    }
  }
  bool operator!=(const dense_hashtable& ht) const {
    return !(*this == ht);
  }


  // I/O
  // We support reading and writing hashtables to disk.  Alas, since
  // I don't know how to write a hasher or key_equal, you have to make
  // sure everything but the table is the same.  We compact before writing.
 private:
  // Every time the disk format changes, this should probably change too
  typedef unsigned long MagicNumberType;
  static const MagicNumberType MAGIC_NUMBER = 0x13578642;

  // Package functors with another class to eliminate memory needed for
  // zero-size functors.  Since ExtractKey and hasher's operator() might
  // have the same function signature, they must be packaged in
  // different classes.
  struct Settings :
      sh_hashtable_settings<key_type, hasher, size_type, HT_MIN_BUCKETS> {
    explicit Settings(const hasher& hf)
        : sh_hashtable_settings<key_type, hasher, size_type, HT_MIN_BUCKETS>(
            hf, HT_OCCUPANCY_PCT / 100.0f, HT_EMPTY_PCT / 100.0f) {}
  };

  // Packages ExtractKey, SetKey, EqualKey functors, allocator and deleted and
  // empty key values.
  struct KeyInfo : public ExtractKey,
                   public SetKey,
                   public EqualKey,
                   public value_alloc_type {
    KeyInfo(const ExtractKey& ek, const SetKey& sk, const EqualKey& eq,
            const value_alloc_type& a)
        : ExtractKey(ek),
          SetKey(sk),
          EqualKey(eq),
          value_alloc_type(a),
          delkey(),
          empty() {}

    // Accessors for convenient access to base classes.
    ExtractKey& as_extract_key() { return *this; }
    const ExtractKey& as_extract_key() const { return *this; }
    SetKey& as_set_key() { return *this; }
    const SetKey& as_set_key() const { return *this; }
    EqualKey& as_equal_key() { return *this; }
    const EqualKey& as_equal_key() const { return *this; }
    value_alloc_type& as_value_alloc() { return *this; }
    const value_alloc_type& as_value_alloc() const { return *this; }

    // We want to return the exact same type as ExtractKey: Key or const Key&
    typename ExtractKey::result_type get_key(const_reference v) const {
      return ExtractKey::operator()(v);
    }
    void set_key(pointer v, const key_type& k) const {
      SetKey::operator()(v, k);
    }

    // We only ever call EqualKey::operator()(key_type, K) -- we never use the
    // other order of args.  This allows consumers to get away with implementing
    // only half of operator==.
    template <class K>
    bool equals(const key_type& a, const K& b) const {
      return EqualKey::operator()(a, b);
    }

    pointer allocate(size_type size) {
      pointer memory = value_alloc_type::allocate(size);
      assert(memory != nullptr);
      return memory;
    }

    // Which key marks deleted entries.
    // TODO(user): make a pointer, and get rid of use_deleted (benchmark!)
    typename std::remove_const<key_type>::type delkey;
    // Key value used to mark unused entries.
    typename std::remove_const<key_type>::type empty;
  };

  // Returns the value_alloc_type used to allocate and deallocate
  // the table. This can be different from the one returned by get_allocator().
  value_alloc_type& get_internal_allocator() { return key_info; }

  // Utility functions to access the templated operators
  size_type hash(const key_type& v) const {
    return settings.hash(v);
  }
  bool equals(const key_type& a, const key_type& b) const {
    return key_info.equals(a, b);
  }


  typename ExtractKey::result_type get_key(const_reference v) const {
    return key_info.get_key(v);
  }
  void set_key(pointer v, const key_type& k) const {
    key_info.set_key(v, k);
  }

 private:
  // Actual data
  Settings settings;
  KeyInfo key_info;

  size_type num_deleted;  // how many occupied buckets are marked deleted
  size_type num_elements;
  size_type num_buckets;
  pointer table;
};


// We need a global swap as well
template <class V, class K, class HF, class ExK, class SetK, class EqK, class A>
inline void swap(dense_hashtable<V, K, HF, ExK, SetK, EqK, A> &x,
                 dense_hashtable<V, K, HF, ExK, SetK, EqK, A> &y) {
  x.swap(y);
}

#undef JUMP_
#undef PUT_
#undef GET_

template <class V, class K, class HF, class ExK, class SetK, class EqK, class A>
const typename dense_hashtable<V, K, HF, ExK, SetK, EqK, A>::size_type
  dense_hashtable<V, K, HF, ExK, SetK, EqK, A>::ILLEGAL_BUCKET;

// How full we let the table get before we resize.  Knuth says .8 is
// good -- higher causes us to probe too much, though saves memory.
// However, we go with .5, getting better performance at the cost of
// more space (a trade-off densehashtable explicitly chooses to make).
// Feel free to play around with different values, though, via
// max_load_factor() and/or set_resizing_parameters().
template <class V, class K, class HF, class ExK, class SetK, class EqK, class A>
const int dense_hashtable<V,K,HF,ExK,SetK,EqK,A>::HT_OCCUPANCY_PCT = 50;

// How empty we let the table get before we resize lower.
// It should be less than OCCUPANCY_PCT / 2 or we thrash resizing.
template <class V, class K, class HF, class ExK, class SetK, class EqK, class A>
const int dense_hashtable<V, K, HF, ExK, SetK, EqK, A>::HT_EMPTY_PCT =
  static_cast<int>(
      0.4 * dense_hashtable<V, K, HF, ExK, SetK, EqK, A>::HT_OCCUPANCY_PCT);

}

#endif  // S2_UTIL_GTL_DENSEHASHTABLE_H_<|MERGE_RESOLUTION|>--- conflicted
+++ resolved
@@ -186,12 +186,8 @@
  private:
   using value_alloc_type =
       typename std::allocator_traits<A>::template rebind_alloc<V>;
-<<<<<<< HEAD
-  using value_alloc_traits = std::allocator_traits<value_alloc_type>;
-=======
   using value_alloc_traits =
       typename std::allocator_traits<A>::template rebind_traits<V>;
->>>>>>> ce8e3380
 
  public:
   typedef dense_hashtable_iterator<V, K, HF, ExK, SetK, EqK, A>
@@ -200,17 +196,10 @@
       const_iterator;
 
   typedef std::forward_iterator_tag iterator_category;  // very little defined!
-<<<<<<< HEAD
-  typedef typename value_alloc_traits::value_type value_type;
-  typedef typename value_alloc_traits::difference_type difference_type;
-  typedef typename value_alloc_traits::size_type size_type;
-  typedef value_type& reference;
-=======
   typedef V value_type;
   typedef typename value_alloc_traits::difference_type difference_type;
   typedef typename value_alloc_traits::size_type size_type;
   typedef typename value_alloc_traits::value_type& reference;
->>>>>>> ce8e3380
   typedef typename value_alloc_traits::pointer pointer;
 
   // "Real" constructor and default constructor
@@ -263,12 +252,8 @@
  private:
   using value_alloc_type =
       typename std::allocator_traits<A>::template rebind_alloc<V>;
-<<<<<<< HEAD
-  using value_alloc_traits = std::allocator_traits<value_alloc_type>;
-=======
   using value_alloc_traits =
       typename std::allocator_traits<A>::template rebind_traits<V>;
->>>>>>> ce8e3380
 
  public:
   typedef dense_hashtable_iterator<V, K, HF, ExK, SetK, EqK, A>
@@ -277,17 +262,10 @@
       const_iterator;
 
   typedef std::forward_iterator_tag iterator_category;  // very little defined!
-<<<<<<< HEAD
-  typedef typename value_alloc_traits::value_type value_type;
-  typedef typename value_alloc_traits::difference_type difference_type;
-  typedef typename value_alloc_traits::size_type size_type;
-  typedef const value_type& reference;
-=======
   typedef V value_type;
   typedef typename value_alloc_traits::difference_type difference_type;
   typedef typename value_alloc_traits::size_type size_type;
   typedef const typename value_alloc_traits::value_type& reference;
->>>>>>> ce8e3380
   typedef typename value_alloc_traits::const_pointer pointer;
 
   // "Real" constructor and default constructor
@@ -343,13 +321,9 @@
  private:
   using value_alloc_type =
       typename std::allocator_traits<Alloc>::template rebind_alloc<Value>;
-<<<<<<< HEAD
-  using value_alloc_traits = std::allocator_traits<value_alloc_type>;
-=======
   using value_alloc_traits =
       typename std::allocator_traits<Alloc>::template rebind_traits<Value>;
 
->>>>>>> ce8e3380
 
  public:
   typedef Key key_type;
@@ -360,13 +334,8 @@
 
   typedef typename value_alloc_traits::size_type size_type;
   typedef typename value_alloc_traits::difference_type difference_type;
-<<<<<<< HEAD
-  typedef value_type& reference;
-  typedef const value_type& const_reference;
-=======
   typedef typename value_alloc_traits::value_type& reference;
   typedef const typename value_alloc_traits::value_type& const_reference;
->>>>>>> ce8e3380
   typedef typename value_alloc_traits::pointer pointer;
   typedef typename value_alloc_traits::const_pointer const_pointer;
   typedef dense_hashtable_iterator<Value, Key, HashFcn,
