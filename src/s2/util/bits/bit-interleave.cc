--- conflicted
+++ resolved
@@ -38,13 +38,9 @@
 
 #include "s2/util/bits/bit-interleave.h"
 
-<<<<<<< HEAD
-#include "s2/base/integral_types.h"
-=======
 #include <cstdint>
 
 #include "s2/base/types.h"
->>>>>>> 84bfd2c5
 
 namespace util_bits {
 
