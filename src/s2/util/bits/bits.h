// Copyright 2002 Google Inc. All Rights Reserved.
//
// Licensed under the Apache License, Version 2.0 (the "License");
// you may not use this file except in compliance with the License.
// You may obtain a copy of the License at
//
//     http://www.apache.org/licenses/LICENSE-2.0
//
// Unless required by applicable law or agreed to in writing, software
// distributed under the License is distributed on an "AS-IS" BASIS,
// WITHOUT WARRANTIES OR CONDITIONS OF ANY KIND, either express or implied.
// See the License for the specific language governing permissions and
// limitations under the License.
//

#ifndef S2_UTIL_BITS_BITS_H_
#define S2_UTIL_BITS_BITS_H_

//
// Various bit-twiddling functions, all of which are static members of the Bits
// class (making it effectively a namespace). Operands are unsigned integers.
// Munging bits in _signed_ integers is fraught with peril! For example,
// -5 << n has undefined behavior (for some values of n).
//
// Bits provide the following:
//
//   * Count(Ones.*|LeadingZeros.*)? . In a similar vein, there's also the
//     Find[LM]SBSetNonZero.* family of functions. You can think of them as
//     (trailing|leading) zero bit count + 1. Also in a similar vein,
//     (Capped)?Difference, which count the number of one bits in foo ^ bar.
//
//   * ReverseBits${power_of_two}
//
//   * Log2(Floor|Ceiling)(NonZero)?.* - The NonZero variants have undefined
//     behavior if argument is 0.
//
//   * Bytes(ContainByte(LessThan)?|AllInRange) - These scan a sequence of bytes
//     looking for one with(out)? some property.
//
//   * (Get|Set|Copy)Bits
//
//   * GetLowBits - Extract N lowest bits from value.
//
// The only other thing is BitPattern, which is a trait class template (not in
// Bits) containing a few bit patterns (which vary based on value of template
// parameter).


<<<<<<< HEAD
=======
#include "absl/base/casts.h"
#include "absl/base/macros.h"
#include "absl/meta/type_traits.h"
#include "absl/numeric/bits.h"
#include "absl/numeric/int128.h"
>>>>>>> 1384a998
#if defined(__i386__) || defined(__x86_64__)
#include <x86intrin.h>
#endif
#if defined(_MSC_VER)
#include <intrin.h>
#endif

#include <type_traits>

#include "absl/base/casts.h"
#include "absl/base/macros.h"
#include "absl/numeric/bits.h"
#include "absl/numeric/int128.h"

#include "s2/base/integral_types.h"
#include "s2/base/logging.h"
#include "s2/base/port.h"

class Bits {
 public:
  // A traits class template for unsigned integer type sizes. Primary
  // information contained herein is corresponding (unsigned) integer type.
  // E.g. UnsignedTypeBySize<4>::Type is uint32. Used by UnsignedType.
  template <int size /* in bytes */>
  struct UnsignedTypeBySize;

  // Auxiliary struct for figuring out an unsigned type for a given type.
  template <typename T>
  struct UnsignedType {
    typedef typename UnsignedTypeBySize<sizeof(T)>::Type Type;
  };

  template <typename T,
            absl::enable_if_t<std::is_unsigned<absl::remove_cv_t<
                                  absl::remove_reference_t<T>>>::value,
                              int> = 0>
  ABSL_DEPRECATED("Inline the implementation")
  static int CountOnes(T &&n) {
    return absl::popcount(n);
  }

  template <typename T,
            absl::enable_if_t<!std::is_unsigned<absl::remove_cv_t<
                                  absl::remove_reference_t<T>>>::value,
                              int> = 0>
  ABSL_DEPRECATED("Inline the implementation")
  static int CountOnes(T &&n) {
    return absl::popcount(static_cast<uint32>(n));
  }

  template <typename T,
            absl::enable_if_t<std::is_unsigned<absl::remove_cv_t<
                                  absl::remove_reference_t<T>>>::value,
                              int> = 0>
  ABSL_DEPRECATED("Inline the implementation")
  static inline int CountOnes64(T &&n) {
    return absl::popcount(n);
  }

  template <typename T,
            absl::enable_if_t<!std::is_unsigned<absl::remove_cv_t<
                                  absl::remove_reference_t<T>>>::value,
                              int> = 0>
  ABSL_DEPRECATED("Inline the implementation")
  static inline int CountOnes64(T &&n) {
    return absl::popcount(static_cast<uint64>(n));
  }

  // Count bits in uint128
  static inline int CountOnes128(absl::uint128 n) {
    return absl::popcount(absl::Uint128High64(n)) +
           absl::popcount(absl::Uint128Low64(n));
  }

  // Count leading zeroes.  This is similar to wordsize - 1 - floor(log2(n)).
  // Returns number of bits if n is 0.
  static inline int CountLeadingZeros128(absl::uint128 n) {
    if (uint64 hi = absl::Uint128High64(n)) return absl::countl_zero(hi);
    return absl::countl_zero(absl::Uint128Low64(n)) + 64;
  }

  // Reverse the bits in the given integer.
  static uint8 ReverseBits8(uint8 n);
  static uint16 ReverseBits16(uint16 n);
  static uint32 ReverseBits32(uint32 n);
  static uint64 ReverseBits64(uint64 n);
  static absl::uint128 ReverseBits128(absl::uint128 n);

  // Return the number of one bits in the byte sequence.
  static int Count(const void *m, int num_bytes);

  // Return the number of different bits in the given byte sequences.
  // (i.e., the Hamming distance)
  static int Difference(const void *m1, const void *m2, int num_bytes);

  // Return the number of different bits in the given byte sequences,
  // up to a maximum.  Values larger than the maximum may be returned
  // (because multiple bits are checked at a time), but the function
  // may exit early if the cap is exceeded.
  static int CappedDifference(const void *m1, const void *m2, int num_bytes,
                              int cap);

  // Return floor(log2(n)) for positive integer n.  Returns -1 iff n == 0.

  template <typename T,
            absl::enable_if_t<std::is_unsigned<absl::remove_cv_t<
                                  absl::remove_reference_t<T>>>::value,
                              int> = 0>
  ABSL_DEPRECATED("Inline the implementation")
  static int Log2Floor(T &&n);

  template <typename T,
            absl::enable_if_t<!std::is_unsigned<absl::remove_cv_t<
                                  absl::remove_reference_t<T>>>::value,
                              int> = 0>
  ABSL_DEPRECATED("Inline the implementation")
  static int Log2Floor(T &&n);

  template <typename T,
            absl::enable_if_t<std::is_unsigned<absl::remove_cv_t<
                                  absl::remove_reference_t<T>>>::value,
                              int> = 0>
  ABSL_DEPRECATED("Inline the implementation")
  static int Log2Floor64(T &&n);

  template <typename T,
            absl::enable_if_t<!std::is_unsigned<absl::remove_cv_t<
                                  absl::remove_reference_t<T>>>::value,
                              int> = 0>
  ABSL_DEPRECATED("Inline the implementation")
  static int Log2Floor64(T &&n);

  static int Log2Floor128(absl::uint128 n);

  // Potentially faster version of Log2Floor() that returns an
  // undefined value if n == 0
  static int Log2FloorNonZero(uint32 n);
  static int Log2FloorNonZero64(uint64 n);
  static int Log2FloorNonZero128(absl::uint128 n);

  // Return ceiling(log2(n)) for positive integer n.  Returns -1 iff n == 0.
  static int Log2Ceiling(uint32 n);
  static int Log2Ceiling64(uint64 n);
  static int Log2Ceiling128(absl::uint128 n);

  // Returns true if and only if n is a power of two.
  template <typename IntType,
            absl::enable_if_t<std::is_unsigned<IntType>::value, int> = 0>
  ABSL_DEPRECATED("Inline the implementation")
  static constexpr bool IsPowerOfTwo(IntType n) {
    return absl::has_single_bit(n);
  }

  template <typename IntType,
            absl::enable_if_t<!std::is_unsigned<IntType>::value, int> = 0>
  static constexpr bool IsPowerOfTwo(IntType n) {
    static_assert(std::is_integral<IntType>::value, "");
    return n > 0 && (n & (n - 1)) == 0;
  }

  // Return the first set least / most significant bit, 0-indexed.  Returns an
  // undefined value if n == 0.  FindLSBSetNonZero() is similar to ffs() except
  // that it's 0-indexed, while FindMSBSetNonZero() is the same as
  // Log2FloorNonZero().
  static int FindLSBSetNonZero(uint32 n);
  static int FindLSBSetNonZero64(uint64 n);
  static int FindLSBSetNonZero128(absl::uint128 n);
  static int FindMSBSetNonZero(uint32 n) { return Log2FloorNonZero(n); }
  static int FindMSBSetNonZero64(uint64 n) { return Log2FloorNonZero64(n); }
  static int FindMSBSetNonZero128(absl::uint128 n) {
    return Log2FloorNonZero128(n);
  }

  // Viewing bytes as a stream of unsigned bytes, does that stream
  // contain any byte equal to c?
  template <class T>
  static bool BytesContainByte(T bytes, uint8 c);

  // Viewing bytes as a stream of unsigned bytes, does that stream
  // contain any byte b < c?
  template <class T>
  static bool BytesContainByteLessThan(T bytes, uint8 c);

  // Viewing bytes as a stream of unsigned bytes, are all elements of that
  // stream in [lo, hi]?
  template <class T>
  static bool BytesAllInRange(T bytes, uint8 lo, uint8 hi);

  // Extract 'nbits' consecutive bits from 'src'.  Position of bits are
  // specified by 'offset' from the LSB.  'T' is a scalar type (integral,
  // float or pointer) whose size is the same as one of the unsigned types.
  // The return type is an unsigned type having the same size as T.
  template <typename T>
  static typename UnsignedType<T>::Type GetBits(const T src, const int offset,
                                                const int nbits) {
    typedef typename UnsignedType<T>::Type UnsignedT;
    const UnsignedT unsigned_src = absl::bit_cast<UnsignedT>(src);
    S2_DCHECK_GT(sizeof(UnsignedT) * 8, offset);
    S2_DCHECK_GE(sizeof(UnsignedT) * 8, offset + nbits);
    return GetBitsImpl(unsigned_src, offset, nbits);
  }

  // Overwrite 'nbits' consecutive bits of 'dest.'.  Position of bits are
  // specified by an offset from the LSB.  'T' is a scalar type (integral,
  // float or pointer) whose size is the same as one of the unsigned types.
  template <typename T>
  static void SetBits(const typename UnsignedType<T>::Type value,
                      const int offset, const int nbits, T *const dest) {
    typedef typename UnsignedType<T>::Type UnsignedT;
    const UnsignedT unsigned_dest = absl::bit_cast<UnsignedT>(*dest);
    S2_DCHECK_GT(sizeof(UnsignedT) * 8, offset);
    S2_DCHECK_GE(sizeof(UnsignedT) * 8, offset + nbits);
    const UnsignedT mask = NBitsFromLSB<UnsignedT>(nbits);
    const UnsignedT unsigned_result =
        (unsigned_dest & ~(mask << offset)) | ((value & mask) << offset);
    *dest = absl::bit_cast<T>(unsigned_result);
  }

  // Combine SetBits and GetBits for convenience.  This is meant to be a
  // replacement for BitCopy() for some use cases.  Unlike BitCopy(),
  // Bits::CopyBits() operating on multibyte types has the same behavior on
  // big-endian and little-endian machines. Sample usage:
  //
  // uint32 a, b;
  // Bits::CopyBits(&a, 0, b, 12, 3);
  template <typename DestType, typename SrcType>
  static void CopyBits(DestType *const dest, const int dest_offset,
                       const SrcType src, const int src_offset,
                       const int nbits) {
    const typename UnsignedType<SrcType>::Type value =
        GetBits(src, src_offset, nbits);
    SetBits(value, dest_offset, nbits, dest);
  }

  // Extract the lowest 'nbits' consecutive bits from 'src'.
  // Bits::GetLowBits(13, 3); /* = 5 (0b1101 => 0b101) */
  template <typename T>
  static typename UnsignedType<T>::Type GetLowBits(const T src,
                                                   const int nbits) {
    typedef typename UnsignedType<T>::Type UnsignedT;
    const UnsignedT unsigned_src = absl::bit_cast<UnsignedT>(src);
    S2_DCHECK_GE(sizeof(UnsignedT) * 8, nbits);
    return GetLowBitsImpl(unsigned_src, nbits);
  }

 private:
  // We only use this for unsigned types and for 0 <= n <= sizeof(UnsignedT).
  template <typename UnsignedT>
  static UnsignedT NBitsFromLSB(const int nbits) {
    const UnsignedT all_ones = ~static_cast<UnsignedT>(0);
    return nbits == 0 ? static_cast<UnsignedT>(0)
                      : all_ones >> (sizeof(UnsignedT) * 8 - nbits);
  }

  template <typename UnsignedT>
  static inline UnsignedT GetBitsImpl(const UnsignedT src, const int offset,
                                      const int nbits);
  template <typename UnsignedT>
  static inline UnsignedT GetLowBitsImpl(const UnsignedT src, const int nbits);

#ifdef __GNUC__
#if defined(__BMI__) && (defined(__i386__) || defined(__x86_64__))
  static inline uint32 GetBitsImpl(const uint32 src, const int offset,
                                   const int nbits);
#endif
#if defined(__BMI__) && defined(__x86_64__)
  static inline uint64 GetBitsImpl(const uint64 src, const int offset,
                                   const int nbits);
#endif
#if defined(__BMI2__) && (defined(__i386__) || defined(__x86_64__))
  static inline uint32 GetLowBitsImpl(const uint32 src, const int nbits);
#endif
#if defined(__BMI2__) && defined(__x86_64__)
  static inline uint64 GetLowBitsImpl(const uint64 src, const int nbits);
#endif
#endif  // __GNUC__

<<<<<<< HEAD
  Bits(Bits const&) = delete;
  void operator=(Bits const&) = delete;
=======
  Bits(Bits const &) = delete;
  void operator=(Bits const &) = delete;

  FRIEND_TEST(Bits, Port32);
  FRIEND_TEST(Bits, Port64);
>>>>>>> 1384a998
};

// A utility class for some handy bit patterns.  The names l and h
// were chosen to match Knuth Volume 4: l is 0x010101... and h is 0x808080...;
// half_ones is ones in the lower half only.  We assume sizeof(T) is 1 or even.
template <class T>
struct BitPattern {
  typedef typename std::make_unsigned<T>::type U;
  static constexpr U half_ones = (static_cast<U>(1) << (sizeof(U) * 4)) - 1;
  static constexpr U l =
      (sizeof(U) == 1) ? 1 : (half_ones / 0xff * (half_ones + 2));
  static constexpr U h = ~(l * 0x7f);
};

// ------------------------------------------------------------------------
// Implementation details follow
// ------------------------------------------------------------------------

template <
    typename T,
    absl::enable_if_t<
        std::is_unsigned<absl::remove_cv_t<absl::remove_reference_t<T>>>::value,
        int>>
inline int Bits::Log2Floor(T &&n) {
  return absl::bit_width(n) - 1;
}

template <typename T,
          absl::enable_if_t<!std::is_unsigned<absl::remove_cv_t<
                                absl::remove_reference_t<T>>>::value,
                            int>>
inline int Bits::Log2Floor(T &&n) {
  return absl::bit_width(static_cast<uint32>(n)) - 1;
}

inline int Bits::Log2FloorNonZero(uint32 n) {
  ABSL_INTERNAL_ASSUME(n != 0);
  return absl::bit_width(n) - 1;
}

template <
    typename T,
    absl::enable_if_t<
        std::is_unsigned<absl::remove_cv_t<absl::remove_reference_t<T>>>::value,
        int>>
inline int Bits::Log2Floor64(T &&n) {
  return absl::bit_width(n) - 1;
}

template <typename T,
          absl::enable_if_t<!std::is_unsigned<absl::remove_cv_t<
                                absl::remove_reference_t<T>>>::value,
                            int>>
inline int Bits::Log2Floor64(T &&n) {
  return absl::bit_width(static_cast<uint64>(n)) - 1;
}

inline int Bits::Log2FloorNonZero64(uint64 n) {
  ABSL_INTERNAL_ASSUME(n != 0);
  return absl::bit_width(n) - 1;
}

inline int Bits::FindLSBSetNonZero(uint32 n) {
  ABSL_INTERNAL_ASSUME(n != 0);
  return absl::countr_zero(n);
}

inline int Bits::FindLSBSetNonZero64(uint64 n) {
  ABSL_INTERNAL_ASSUME(n != 0);
  return absl::countr_zero(n);
}

inline int Bits::Log2Floor128(absl::uint128 n) {
  if (uint64 hi = absl::Uint128High64(n)) return 64 + Log2FloorNonZero64(hi);
  return (absl::bit_width(absl::Uint128Low64(n)) - 1);
}

inline int Bits::Log2FloorNonZero128(absl::uint128 n) {
  if (uint64 hi = absl::Uint128High64(n)) return 64 + Log2FloorNonZero64(hi);
  return Log2FloorNonZero64(absl::Uint128Low64(n));
}

inline int Bits::FindLSBSetNonZero128(absl::uint128 n) {
  if (uint64 lo = absl::Uint128Low64(n)) return Bits::FindLSBSetNonZero64(lo);
  return 64 + Bits::FindLSBSetNonZero64(absl::Uint128High64(n));
}

inline uint8 Bits::ReverseBits8(unsigned char n) {
#if defined(__aarch64__) && defined(__GNUC__)
  // aarch64 has a reverse bits instruction but there is no gcc builtin.
  uint32 result;
  const uint32 n_shifted = static_cast<uint32>(n) << 24;
  asm("rbit %w0, %w1" : "=r"(result) : "r"(n_shifted));
  return static_cast<uint8>(result);
#elif defined(__powerpc64__)
  uint64 temp = n;
  // bpermd selects a byte's worth of bits from its second input. Grab one byte
  // at a time, in reversed order. 0x3f is the lowest order bit of a 64-bit int.
  // Bits 0x0 through 0x37 will all be zero, and bits 0x38 through 0x3f will
  // hold the 8 bits from `n`.
  uint64 result = __builtin_bpermd(0x3f3e3d3c3b3a3938, temp);
  return static_cast<unsigned char>(result);
#else
  n = static_cast<unsigned char>(((n >> 1) & 0x55) | ((n & 0x55) << 1));
  n = static_cast<unsigned char>(((n >> 2) & 0x33) | ((n & 0x33) << 2));
  return static_cast<unsigned char>(((n >> 4) & 0x0f) | ((n & 0x0f) << 4));
#endif
}

inline uint16 Bits::ReverseBits16(uint16 n) {
#if defined(__aarch64__) && defined(__GNUC__)
  uint32 result;
  const uint32 n_shifted = static_cast<uint32>(n) << 16;
  result = ReverseBits32(n_shifted);
  return static_cast<uint16>(result);
#elif defined(__powerpc64__)
  uint64 temp = n;
  uint64 result_0 = __builtin_bpermd(0x3f3e3d3c3b3a3938, temp) << 8;
  uint64 result_1 = __builtin_bpermd(0x3736353433323130, temp);
  return static_cast<uint16>(result_0 | result_1);
#else
  n = static_cast<uint16>(((n >> 1) & 0x5555) | ((n & 0x5555) << 1));
  n = static_cast<uint16>(((n >> 2) & 0x3333) | ((n & 0x3333) << 2));
  n = static_cast<uint16>(((n >> 4) & 0x0f0f) | ((n & 0x0f0f) << 4));
  return bswap_16(n);
#endif
}

inline uint32 Bits::ReverseBits32(uint32 n) {
#if defined(__aarch64__) && defined(__GNUC__)
  uint32 result;
  asm("rbit %w0, %w1" : "=r"(result) : "r"(n));
  return result;
#elif defined(__powerpc64__)
  uint64 temp = n;
  uint64 result_0 = __builtin_bpermd(0x3f3e3d3c3b3a3938, temp) << 24;
  uint64 result_1 = __builtin_bpermd(0x3736353433323130, temp) << 16;
  uint64 result_2 = __builtin_bpermd(0x2f2e2d2c2b2a2928, temp) << 8;
  uint64 result_3 = __builtin_bpermd(0x2726252423222120, temp);
  return static_cast<uint32>(result_0 | result_1 | result_2 | result_3);
#else
  n = ((n >> 1) & 0x55555555) | ((n & 0x55555555) << 1);
  n = ((n >> 2) & 0x33333333) | ((n & 0x33333333) << 2);
  n = ((n >> 4) & 0x0F0F0F0F) | ((n & 0x0F0F0F0F) << 4);
  return bswap_32(n);
#endif
}

inline uint64 Bits::ReverseBits64(uint64 n) {
#if defined(__aarch64__) && defined(__GNUC__)
  uint64 result;
  asm("rbit %0, %1" : "=r"(result) : "r"(n));
  return result;
#elif defined(__powerpc64__)
  uint64 result_lo0 = __builtin_bpermd(0x3f3e3d3c3b3a3938, n) << 56;
  uint64 result_lo1 = __builtin_bpermd(0x3736353433323130, n) << 48;
  uint64 result_lo2 = __builtin_bpermd(0x2f2e2d2c2b2a2928, n) << 40;
  uint64 result_lo3 = __builtin_bpermd(0x2726252423222120, n) << 32;
  uint64 result_hi0 = __builtin_bpermd(0x1f1e1d1c1b1a1918, n) << 24;
  uint64 result_hi1 = __builtin_bpermd(0x1716151413121110, n) << 16;
  uint64 result_hi2 = __builtin_bpermd(0x0f0e0d0c0b0a0908, n) << 8;
  uint64 result_hi3 = __builtin_bpermd(0x0706050403020100, n);
  return (result_lo0 | result_lo1 | result_lo2 | result_lo3 | result_hi0 |
          result_hi1 | result_hi2 | result_hi3);
#elif defined(_LP64)
  n = ((n >> 1) & 0x5555555555555555ULL) | ((n & 0x5555555555555555ULL) << 1);
  n = ((n >> 2) & 0x3333333333333333ULL) | ((n & 0x3333333333333333ULL) << 2);
  n = ((n >> 4) & 0x0F0F0F0F0F0F0F0FULL) | ((n & 0x0F0F0F0F0F0F0F0FULL) << 4);
  return bswap_64(n);
#else
  return ReverseBits32(n >> 32) |
         (static_cast<uint64>(ReverseBits32(n & 0xffffffff)) << 32);
#endif
}

inline absl::uint128 Bits::ReverseBits128(absl::uint128 n) {
  return absl::MakeUint128(ReverseBits64(absl::Uint128Low64(n)),
                           ReverseBits64(absl::Uint128High64(n)));
}

template <class T>
inline bool Bits::BytesContainByteLessThan(T bytes, uint8 c) {
  auto l = BitPattern<T>::l;
  auto h = BitPattern<T>::h;
  // The c <= 0x80 code is straight out of Knuth Volume 4.
  // Usually c will be manifestly constant.
  return c <= 0x80 ? ((h & (bytes - l * c) & ~bytes) != 0)
                   : ((((bytes - l * c) | (bytes ^ h)) & h) != 0);
}

template <class T>
inline bool Bits::BytesContainByte(T bytes, uint8 c) {
  // Usually c will be manifestly constant.
  return Bits::BytesContainByteLessThan<T>(bytes ^ (c * BitPattern<T>::l), 1);
}

template <class T>
inline bool Bits::BytesAllInRange(T bytes, uint8 lo, uint8 hi) {
  auto l = BitPattern<T>::l;
  auto h = BitPattern<T>::h;
  // In the common case, lo and hi are manifest constants.
  if (lo > hi) {
    return false;
  }
  if (hi - lo < 128) {
    auto x = bytes - l * lo;
    auto y = bytes + l * (127 - hi);
    return ((x | y) & h) == 0;
  }
  return !Bits::BytesContainByteLessThan(bytes + (255 - hi) * l,
                                         lo + (255 - hi));
}

// Specializations for Bits::UnsignedTypeBySize.  For unsupported type
// sizes, a compile-time error will be generated.
template <>
struct Bits::UnsignedTypeBySize<1> {
  typedef uint8 Type;
};

template <>
struct Bits::UnsignedTypeBySize<2> {
  typedef uint16 Type;
};

template <>
struct Bits::UnsignedTypeBySize<4> {
  typedef uint32 Type;
};

template <>
struct Bits::UnsignedTypeBySize<8> {
  typedef uint64 Type;
};

template <>
struct Bits::UnsignedTypeBySize<16> {
  typedef absl::uint128 Type;
};

#ifdef __GNUC__
#if defined(__BMI__) && (defined(__i386__) || defined(__x86_64__))
inline uint32 Bits::GetBitsImpl(const uint32 src, const int offset,
                                const int nbits) {
  return _bextr_u32(src, offset, nbits);
}
#endif

#if defined(__BMI__) && defined(__x86_64__)
inline uint64 Bits::GetBitsImpl(const uint64 src, const int offset,
                                const int nbits) {
  return _bextr_u64(src, offset, nbits);
}
#endif

#if defined(__BMI2__) && (defined(__i386__) || defined(__x86_64__))
inline uint32 Bits::GetLowBitsImpl(const uint32 src, const int nbits) {
  return _bzhi_u32(src, nbits);
}
#endif

#if defined(__BMI2__) && defined(__x86_64__)
inline uint64 Bits::GetLowBitsImpl(const uint64 src, const int nbits) {
  return _bzhi_u64(src, nbits);
}
#endif

#endif  // __GNUC__

template <typename UnsignedT>
inline UnsignedT Bits::GetBitsImpl(const UnsignedT src, const int offset,
                                   const int nbits) {
  const UnsignedT result = (src >> offset) & NBitsFromLSB<UnsignedT>(nbits);
  return result;
}

template <typename UnsignedT>
inline UnsignedT Bits::GetLowBitsImpl(const UnsignedT src, const int nbits) {
  return GetBitsImpl(src, 0, nbits);
}

#endif  // S2_UTIL_BITS_BITS_H_<|MERGE_RESOLUTION|>--- conflicted
+++ resolved
@@ -45,15 +45,13 @@
 // Bits) containing a few bit patterns (which vary based on value of template
 // parameter).
 
-
-<<<<<<< HEAD
-=======
+#include <cstdint>
+
 #include "absl/base/casts.h"
 #include "absl/base/macros.h"
 #include "absl/meta/type_traits.h"
 #include "absl/numeric/bits.h"
 #include "absl/numeric/int128.h"
->>>>>>> 1384a998
 #if defined(__i386__) || defined(__x86_64__)
 #include <x86intrin.h>
 #endif
@@ -62,11 +60,6 @@
 #endif
 
 #include <type_traits>
-
-#include "absl/base/casts.h"
-#include "absl/base/macros.h"
-#include "absl/numeric/bits.h"
-#include "absl/numeric/int128.h"
 
 #include "s2/base/integral_types.h"
 #include "s2/base/logging.h"
@@ -331,16 +324,8 @@
 #endif
 #endif  // __GNUC__
 
-<<<<<<< HEAD
-  Bits(Bits const&) = delete;
-  void operator=(Bits const&) = delete;
-=======
   Bits(Bits const &) = delete;
   void operator=(Bits const &) = delete;
-
-  FRIEND_TEST(Bits, Port32);
-  FRIEND_TEST(Bits, Port64);
->>>>>>> 1384a998
 };
 
 // A utility class for some handy bit patterns.  The names l and h
