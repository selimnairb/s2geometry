--- conflicted
+++ resolved
@@ -27,11 +27,8 @@
 #include <vector>
 
 #include <gtest/gtest.h>
-<<<<<<< HEAD
-
-=======
+
 #include "absl/log/absl_check.h"
->>>>>>> 84bfd2c5
 #include "absl/strings/str_cat.h"
 
 #include "s2/base/casts.h"
