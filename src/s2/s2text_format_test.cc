// Copyright Google Inc. All Rights Reserved.
//
// Licensed under the Apache License, Version 2.0 (the "License");
// you may not use this file except in compliance with the License.
// You may obtain a copy of the License at
//
//     http://www.apache.org/licenses/LICENSE-2.0
//
// Unless required by applicable law or agreed to in writing, software
// distributed under the License is distributed on an "AS-IS" BASIS,
// WITHOUT WARRANTIES OR CONDITIONS OF ANY KIND, either express or implied.
// See the License for the specific language governing permissions and
// limitations under the License.
//

#include "s2/s2text_format.h"

#include <cmath>

#include <memory>
#include <string>
#include <vector>

<<<<<<< HEAD
=======
#include "s2/base/types.h"
>>>>>>> 84bfd2c5
#include <gtest/gtest.h>

#include "absl/strings/match.h"
#include "absl/strings/str_split.h"
#include "absl/strings/string_view.h"

#include "s2/base/integral_types.h"
#include "s2/mutable_s2shape_index.h"
#include "s2/s1angle.h"
#include "s2/s2cell_id.h"
#include "s2/s2cell_union.h"
#include "s2/s2latlng.h"
#include "s2/s2latlng_rect.h"
#include "s2/s2lax_polygon_shape.h"
#include "s2/s2lax_polyline_shape.h"
#include "s2/s2loop.h"
#include "s2/s2point.h"
#include "s2/s2polygon.h"
#include "s2/s2polyline.h"
#include "s2/s2shape.h"
#include "s2/s2testing.h"
#include "s2/util/math/mathutil.h"

using absl::string_view;
using std::make_unique;
using std::string;
using std::unique_ptr;
using std::vector;

namespace {

static const int kIters = 10000;

// Verify that s2textformat::ToString() formats the given lat/lng with at most
// "max_digits" after the decimal point and has no trailing zeros.
void ExpectMaxDigits(const S2LatLng& ll, int max_digits) {
  string result = s2textformat::ToString(ll);
  vector<string> values = absl::StrSplit(result, ':', absl::SkipEmpty());
  EXPECT_EQ(2, values.size()) << result;
  for (const auto& value : values) {
    int num_digits = 0;
    if (absl::StrContains(value, '.')) {
      num_digits = value.size() - value.find('.') - 1;
      EXPECT_NE('0', value.back());
    }
    EXPECT_LE(num_digits, max_digits) << value;
  }
}

void ExpectString(string_view expected, const S2LatLng& ll) {
  EXPECT_EQ(expected, s2textformat::ToString(ll));
}

TEST(ToString, SpecialCases) {
  ExpectString("0:0", S2LatLng::FromDegrees(0, 0));
  ExpectString("90:0", S2LatLng(S2Point(0, 0, 1)));
  ExpectString("1e-20:1e-30", S2LatLng::FromDegrees(1e-20, 1e-30));
}

TEST(ToString, NegativeZeros) {
  // Verify that negative zero coordinates in S2Points are formatted identically
  // to positive zeros.  This ensure that whenever two S2Points compare equal to
  // each other, their string representations do as well.
  //
  // Note that we do not require that negative zero coordinates in S2LatLngs are
  // formatted identically to positive zeros, since this can result from
  // legitimate differences between S2Points.
  EXPECT_EQ("0:0", s2textformat::ToString(S2Point(1., -0., 0.)));
  EXPECT_EQ("0:0", s2textformat::ToString(S2Point(1., 0, -0.)));
  EXPECT_EQ("0:0", s2textformat::ToString(S2Point(1., -0., -0.)));
  EXPECT_EQ("0:180", s2textformat::ToString(S2Point(-1., -0., 0.)));
  EXPECT_EQ("0:180", s2textformat::ToString(S2Point(-1., 0., -0.)));
  EXPECT_EQ("0:180", s2textformat::ToString(S2Point(-1., -0., -0.)));
  EXPECT_EQ("90:0", s2textformat::ToString(S2Point(-0., 0., 1.)));
  EXPECT_EQ("90:0", s2textformat::ToString(S2Point(0., -0., 1.)));
  EXPECT_EQ("90:0", s2textformat::ToString(S2Point(-0., -0., 1.)));
}

TEST(ToString, MinimalDigitsE5) {
  for (int iter = 0; iter < kIters; ++iter) {
    S2LatLng ll(S2Testing::RandomPoint());
    S2LatLng ll_e5 = S2LatLng::FromE5(ll.lat().e5(), ll.lng().e5());
    ExpectMaxDigits(ll_e5, 5);
  }
}

TEST(ToString, MinimalDigitsE6) {
  for (int iter = 0; iter < kIters; ++iter) {
    S2LatLng ll(S2Testing::RandomPoint());
    S2LatLng ll_e6 = S2LatLng::FromE6(ll.lat().e6(), ll.lng().e6());
    ExpectMaxDigits(ll_e6, 6);
  }
}

TEST(ToString, MinimalDigitsE7) {
  ExpectMaxDigits(S2LatLng::FromDegrees(0, 0), 7);
  for (int iter = 0; iter < kIters; ++iter) {
    S2LatLng ll(S2Testing::RandomPoint());
    S2LatLng ll_e7 = S2LatLng::FromE7(ll.lat().e7(), ll.lng().e7());
    ExpectMaxDigits(ll_e7, 7);
  }
}

TEST(ToString, MinimalDigitsDoubleConstants) {
  // Verify that points specified as floating-point literals in degrees using
  // up to 10 digits after the decimal point are formatted with the minimal
  // number of digits.
  for (int iter = 0; iter < kIters; ++iter) {
    int max_digits = S2Testing::rnd.Uniform(11);
    int64 scale = MathUtil::FastInt64Round(pow(10, max_digits));
    int64 lat = MathUtil::FastInt64Round(
        S2Testing::rnd.UniformDouble(-90 * scale, 90 * scale));
    int64 lng = MathUtil::FastInt64Round(
        S2Testing::rnd.UniformDouble(-180 * scale, 180 * scale));
    S2LatLng ll = S2LatLng::FromDegrees(lat / static_cast<double>(scale),
                                        lng / static_cast<double>(scale));
    ExpectMaxDigits(ll, max_digits);
  }
}

TEST(ToString, FaceCellId) {
  EXPECT_EQ("2/", s2textformat::ToString(S2CellId::FromFace(2)));
}

TEST(ToString, Level3CellId) {
  EXPECT_EQ("2/033", s2textformat::ToString(
                         S2CellId::FromFace(2).child(0).child(3).child(3)));
}

TEST(ToString, UninitializedLoop) {
  S2Loop loop;
  EXPECT_EQ("", s2textformat::ToString(loop));
}

TEST(ToString, EmptyLoop) {
  S2Loop empty(S2Loop::kEmpty());
  EXPECT_EQ("empty", s2textformat::ToString(empty));
}

TEST(ToString, FullLoop) {
  S2Loop full(S2Loop::kFull());
  EXPECT_EQ("full", s2textformat::ToString(full));
}

TEST(ToString, EmptyPolyline) {
  S2Polyline polyline;
  EXPECT_EQ("", s2textformat::ToString(polyline));
}

TEST(ToString, EmptyPointVector) {
  vector<S2Point> points;
  EXPECT_EQ("", s2textformat::ToString(points));
}

TEST(ToString, EmptyPolygon) {
  S2Polygon empty;
  EXPECT_EQ("empty", s2textformat::ToString(empty));
}

TEST(ToString, FullPolygon) {
  S2Polygon full(make_unique<S2Loop>(S2Loop::kFull()));
  EXPECT_EQ("full", s2textformat::ToString(full));
}

TEST(ToString, PointShapeWorks) {
  const string shape = "0:0 | 0:5 | 5:0 ##";
  auto index = s2textformat::MakeIndexOrDie(shape);
  EXPECT_EQ(shape, s2textformat::ToString(*index->shape(0)));
}

TEST(ToString, PolylineShapeWorks) {
  const string shape = "# 0:0, 0:5, 5:0 #";
  auto index = s2textformat::MakeIndexOrDie(shape);
  EXPECT_EQ(shape, s2textformat::ToString(*index->shape(0)));
}

TEST(ToString, PolygonShapeWorks) {
<<<<<<< HEAD
  const string shape = "## 0:0, 0:5, 5:0";
=======
  const string shape = "## 0:0, 0:5, 5:0; 0:0, 0:2, 1:1";
>>>>>>> 84bfd2c5
  auto index = s2textformat::MakeIndexOrDie(shape);
  EXPECT_EQ(shape, s2textformat::ToString(*index->shape(0)));
}

TEST(ToString, S2PolygonLoopSeparator) {
  const string kLoop1 = "0:0, 0:5, 5:0";
  const string kLoop2 = "1:1, 1:4, 4:1";  // Shells and holes same direction.
  auto polygon = s2textformat::MakePolygonOrDie(kLoop1 + "; " + kLoop2);
  EXPECT_EQ(kLoop1 + ";\n" + kLoop2, s2textformat::ToString(*polygon));
  EXPECT_EQ(kLoop1 + "; " + kLoop2, s2textformat::ToString(*polygon, "; "));
}

TEST(ToString, LaxPolygonLoopSeparator) {
  const string kLoop1 = "0:0, 0:5, 5:0";
  const string kLoop2 = "1:1, 4:1, 1:4";  // Interior on left of all loops.
  auto polygon = s2textformat::MakeLaxPolygonOrDie(kLoop1 + "; " + kLoop2);
  EXPECT_EQ(kLoop1 + ";\n" + kLoop2, s2textformat::ToString(*polygon));
  EXPECT_EQ(kLoop1 + "; " + kLoop2, s2textformat::ToString(*polygon, "; "));
}

TEST(ToString, S2LatLngSpan) {
  const vector<S2LatLng> latlngs =
      s2textformat::ParseLatLngsOrDie("-20:150, -20:151, -19:150");
  EXPECT_EQ("-20:150, -20:151, -19:150", s2textformat::ToString(latlngs));
}

TEST(MakeLaxPolygon, Empty) {
  // Verify that "" and "empty" both create empty polygons.
  auto shape = s2textformat::MakeLaxPolygonOrDie("");
  EXPECT_EQ(0, shape->num_loops());
  shape = s2textformat::MakeLaxPolygonOrDie("empty");
  EXPECT_EQ(0, shape->num_loops());
}

TEST(MakeLaxPolygon, Full) {
  auto shape = s2textformat::MakeLaxPolygonOrDie("full");
  EXPECT_EQ(1, shape->num_loops());
  EXPECT_EQ(0, shape->num_loop_vertices(0));
}

TEST(MakeLaxPolygon, FullWithHole) {
  auto shape = s2textformat::MakeLaxPolygonOrDie("full; 0:0");
  EXPECT_EQ(2, shape->num_loops());
  EXPECT_EQ(0, shape->num_loop_vertices(0));
  EXPECT_EQ(1, shape->num_loop_vertices(1));
  EXPECT_EQ(1, shape->num_edges());
}

void TestS2ShapeIndex(string_view str) {
  EXPECT_EQ(str, s2textformat::ToString(*s2textformat::MakeIndexOrDie(str)));
}

TEST(ToString, S2ShapeIndex) {
  TestS2ShapeIndex("# #");
  TestS2ShapeIndex("0:0 # #");
  TestS2ShapeIndex("0:0 | 1:0 # #");
  TestS2ShapeIndex("0:0 | 1:0 # #");
  TestS2ShapeIndex("# 0:0, 0:0 #");
  TestS2ShapeIndex("# 0:0, 0:0 | 1:0, 2:0 #");
  TestS2ShapeIndex("# # 0:0");
  TestS2ShapeIndex("# # 0:0, 0:1");
  TestS2ShapeIndex("# # 0:0, 0:1, 1:0");
  TestS2ShapeIndex("# # 0:0, 0:1, 1:0; 2:2, 3:3");
  TestS2ShapeIndex("# # full");
}

TEST(MakePoint, ValidInput) {
  S2Point point;
  EXPECT_TRUE(s2textformat::MakePoint("-20:150", &point));
  EXPECT_EQ(S2LatLng::FromDegrees(-20, 150).ToPoint(), point);
}

TEST(MakePoint, InvalidInput) {
  S2Point point;
  EXPECT_FALSE(s2textformat::MakePoint("blah", &point));
}

TEST(SafeParseLatLngs, ValidInput) {
  vector<S2LatLng> latlngs;
  EXPECT_TRUE(
      s2textformat::ParseLatLngs("-20:150, -20:151, -19:150", &latlngs));
  ASSERT_EQ(3, latlngs.size());
  EXPECT_EQ(latlngs[0], S2LatLng::FromDegrees(-20, 150));
  EXPECT_EQ(latlngs[1], S2LatLng::FromDegrees(-20, 151));
  EXPECT_EQ(latlngs[2], S2LatLng::FromDegrees(-19, 150));
}

TEST(SafeParseLatLngs, InvalidInput) {
  vector<S2LatLng> latlngs;
  EXPECT_FALSE(s2textformat::ParseLatLngs("blah", &latlngs));
}

TEST(SafeParsePoints, ValidInput) {
  vector<S2Point> vertices;
  EXPECT_TRUE(
      s2textformat::ParsePoints("-20:150, -20:151, -19:150", &vertices));
  ASSERT_EQ(3, vertices.size());
  EXPECT_EQ(vertices[0], S2LatLng::FromDegrees(-20, 150).ToPoint());
  EXPECT_EQ(vertices[1], S2LatLng::FromDegrees(-20, 151).ToPoint());
  EXPECT_EQ(vertices[2], S2LatLng::FromDegrees(-19, 150).ToPoint());
}

TEST(SafeParsePoints, InvalidInput) {
  vector<S2Point> vertices;
  EXPECT_FALSE(s2textformat::ParsePoints("blah", &vertices));
}

TEST(SafeMakeLatLngRect, ValidInput) {
  S2LatLngRect rect;
  EXPECT_TRUE(s2textformat::MakeLatLngRect("-10:-10, 10:10", &rect));
  EXPECT_EQ(rect, S2LatLngRect(S2LatLng::FromDegrees(-10, -10),
                               S2LatLng::FromDegrees(10, 10)));
}

TEST(SafeMakeLatLngRect, InvalidInput) {
  S2LatLngRect rect;
  EXPECT_FALSE(s2textformat::MakeLatLngRect("blah", &rect));
}

TEST(SafeMakeLatLng, ValidInput) {
  S2LatLng latlng;
  EXPECT_TRUE(s2textformat::MakeLatLng("-12.3:45.6", &latlng));
  EXPECT_EQ(latlng, S2LatLng(S2LatLng::FromDegrees(-12.3, 45.6)));
}

TEST(SafeMakeLatLng, InvalidInput) {
  S2LatLng latlng;
  EXPECT_FALSE(s2textformat::MakeLatLng("blah", &latlng));
}

TEST(SafeMakeCellId, ValidInput) {
  S2CellId cell_id;
  EXPECT_TRUE(s2textformat::MakeCellId("3/", &cell_id));
  EXPECT_EQ(cell_id, S2CellId::FromFace(3));
}

TEST(SafeMakeCellId, InvalidInput) {
  S2CellId cell_id;
  EXPECT_FALSE(s2textformat::MakeCellId("blah", &cell_id));
  EXPECT_FALSE(s2textformat::MakeCellId("6/0", &cell_id));
  EXPECT_FALSE(s2textformat::MakeCellId("3/04", &cell_id));
}

TEST(SafeMakeCellUnion, ValidInput) {
  S2CellUnion cell_union;
  EXPECT_TRUE(s2textformat::MakeCellUnion("1/3, 4/", &cell_union));
  S2CellUnion expected({S2CellId::FromFace(1).child(3), S2CellId::FromFace(4)});
  EXPECT_EQ(cell_union, expected);
}

TEST(SafeMakeCellUnion, InvalidInput) {
  S2CellUnion cell_union;
  EXPECT_FALSE(s2textformat::MakeCellUnion("abc", &cell_union));
  EXPECT_FALSE(s2textformat::MakeCellUnion("3/1 4/1", &cell_union));
}

TEST(SafeMakeLoop, ValidInput) {
  unique_ptr<S2Loop> loop;
  EXPECT_TRUE(s2textformat::MakeLoop("-20:150, -20:151, -19:150", &loop));
  EXPECT_TRUE(loop->BoundaryApproxEquals(
      S2Loop({S2LatLng::FromDegrees(-20, 150).ToPoint(),
              S2LatLng::FromDegrees(-20, 151).ToPoint(),
              S2LatLng::FromDegrees(-19, 150).ToPoint()})));
}

TEST(SafeMakeLoop, InvalidInput) {
  unique_ptr<S2Loop> loop;
  EXPECT_FALSE(s2textformat::MakeLoop("blah", &loop));
}

TEST(SafeMakeLoop, Empty) {
  // Verify that "empty" creates an empty loop.
  unique_ptr<S2Loop> loop;
  EXPECT_TRUE(s2textformat::MakeLoop("empty", &loop));
  EXPECT_TRUE(loop->is_empty());
}

TEST(SafeMakeLoop, Full) {
  // Verify that "full" creates a full loop.
  unique_ptr<S2Loop> loop;
  EXPECT_TRUE(s2textformat::MakeLoop("full", &loop));
  EXPECT_TRUE(loop->is_full());
}

TEST(SafeMakePolyline, ValidInput) {
  unique_ptr<S2Polyline> polyline;
  EXPECT_TRUE(
      s2textformat::MakePolyline("-20:150, -20:151, -19:150", &polyline));
  S2Polyline expected({S2LatLng::FromDegrees(-20, 150).ToPoint(),
                       S2LatLng::FromDegrees(-20, 151).ToPoint(),
                       S2LatLng::FromDegrees(-19, 150).ToPoint()});
  EXPECT_TRUE(polyline->Equals(expected));
}

TEST(SafeMakePolyline, InvalidInput) {
  unique_ptr<S2Polyline> polyline;
  EXPECT_FALSE(s2textformat::MakePolyline("blah", &polyline));
}

TEST(SafeMakeLaxPolyline, ValidInput) {
  unique_ptr<S2LaxPolylineShape> lax_polyline;
  EXPECT_TRUE(s2textformat::MakeLaxPolyline("-20:150, -20:151, -19:150",
                                            &lax_polyline));
  // No easy equality check for LaxPolylines; check vertices instead.
  ASSERT_EQ(3, lax_polyline->num_vertices());
  EXPECT_TRUE(S2LatLng(lax_polyline->vertex(0))
                  .ApproxEquals(S2LatLng::FromDegrees(-20, 150)));
  EXPECT_TRUE(S2LatLng(lax_polyline->vertex(1))
                  .ApproxEquals(S2LatLng::FromDegrees(-20, 151)));
  EXPECT_TRUE(S2LatLng(lax_polyline->vertex(2))
                  .ApproxEquals(S2LatLng::FromDegrees(-19, 150)));
}

TEST(SafeMakeLaxPolyline, InvalidInput) {
  unique_ptr<S2LaxPolylineShape> lax_polyline;
  EXPECT_FALSE(s2textformat::MakeLaxPolyline("blah", &lax_polyline));
}

TEST(SafeMakePolygon, ValidInput) {
  unique_ptr<S2Polygon> polygon;
  EXPECT_TRUE(s2textformat::MakePolygon("-20:150, -20:151, -19:150", &polygon));
  vector<S2Point> vertices({S2LatLng::FromDegrees(-20, 150).ToPoint(),
                            S2LatLng::FromDegrees(-20, 151).ToPoint(),
                            S2LatLng::FromDegrees(-19, 150).ToPoint()});
  S2Polygon expected(make_unique<S2Loop>(vertices));
  EXPECT_TRUE(polygon->Equals(expected));
}

TEST(SafeMakePolygon, InvalidInput) {
  unique_ptr<S2Polygon> polygon;
  EXPECT_FALSE(s2textformat::MakePolygon("blah", &polygon));
}

TEST(SafeMakePolygon, Empty) {
  // Verify that "" and "empty" both create empty polygons.
  unique_ptr<S2Polygon> polygon;
  EXPECT_TRUE(s2textformat::MakePolygon("", &polygon));
  EXPECT_TRUE(polygon->is_empty());
  EXPECT_TRUE(s2textformat::MakePolygon("empty", &polygon));
  EXPECT_TRUE(polygon->is_empty());
}

TEST(SafeMakePolygon, Full) {
  // Verify that "full" creates the full polygon.
  unique_ptr<S2Polygon> polygon;
  EXPECT_TRUE(s2textformat::MakePolygon("full", &polygon));
  EXPECT_TRUE(polygon->is_full());
}

TEST(SafeMakeVerbatimPolygon, ValidInput) {
  unique_ptr<S2Polygon> polygon;
  EXPECT_TRUE(
      s2textformat::MakeVerbatimPolygon("-20:150, -20:151, -19:150", &polygon));
  vector<S2Point> vertices({S2LatLng::FromDegrees(-20, 150).ToPoint(),
                            S2LatLng::FromDegrees(-20, 151).ToPoint(),
                            S2LatLng::FromDegrees(-19, 150).ToPoint()});
  S2Polygon expected(make_unique<S2Loop>(vertices));
  EXPECT_TRUE(polygon->Equals(expected));
}

TEST(SafeMakeVerbatimPolygon, InvalidInput) {
  unique_ptr<S2Polygon> polygon;
  EXPECT_FALSE(s2textformat::MakeVerbatimPolygon("blah", &polygon));
}

TEST(SafeMakeLaxPolygon, ValidInput) {
  unique_ptr<S2LaxPolygonShape> lax_polygon;
  EXPECT_TRUE(
      s2textformat::MakeLaxPolygon("-20:150, -20:151, -19:150", &lax_polygon));

  // One loop of three verticies & three edges, in one chain starting at edge 0
  // and three edges long.
  ASSERT_EQ(1, lax_polygon->num_loops());
  ASSERT_EQ(3, lax_polygon->num_vertices());
  ASSERT_EQ(3, lax_polygon->num_edges());
  ASSERT_EQ(1, lax_polygon->num_chains());
  S2Shape::Chain expected_chain(0, 3);
  ASSERT_EQ(expected_chain, lax_polygon->chain(0));

  // No easy equality check for LaxPolygons, but checking ToString() is a
  // concise test that s2textformat called the constructor correctly. The tests
  // for S2LaxPolygonShape have more checks on constructor consistency.
  EXPECT_EQ("-20:150, -20:151, -19:150", s2textformat::ToString(*lax_polygon));
}

TEST(SafeMakeLaxPolygon, InvalidInput) {
  unique_ptr<S2LaxPolygonShape> lax_polygon;
  EXPECT_FALSE(s2textformat::MakeLaxPolygon("blah", &lax_polygon));
}

TEST(SafeMakeIndex, ValidInput) {
  auto index = make_unique<MutableS2ShapeIndex>();
  EXPECT_TRUE(s2textformat::MakeIndex("# 0:0, 0:0 | 1:0, 2:0 #", &index));
  EXPECT_EQ("# 0:0, 0:0 | 1:0, 2:0 #", s2textformat::ToString(*index));
}

TEST(SafeMakeIndex, InvalidInput) {
  auto index = make_unique<MutableS2ShapeIndex>();
  EXPECT_FALSE(s2textformat::MakeIndex("# blah #", &index));
}

}  // namespace<|MERGE_RESOLUTION|>--- conflicted
+++ resolved
@@ -21,17 +21,13 @@
 #include <string>
 #include <vector>
 
-<<<<<<< HEAD
-=======
-#include "s2/base/types.h"
->>>>>>> 84bfd2c5
 #include <gtest/gtest.h>
 
 #include "absl/strings/match.h"
 #include "absl/strings/str_split.h"
 #include "absl/strings/string_view.h"
 
-#include "s2/base/integral_types.h"
+#include "s2/base/types.h"
 #include "s2/mutable_s2shape_index.h"
 #include "s2/s1angle.h"
 #include "s2/s2cell_id.h"
@@ -202,11 +198,7 @@
 }
 
 TEST(ToString, PolygonShapeWorks) {
-<<<<<<< HEAD
-  const string shape = "## 0:0, 0:5, 5:0";
-=======
   const string shape = "## 0:0, 0:5, 5:0; 0:0, 0:2, 1:1";
->>>>>>> 84bfd2c5
   auto index = s2textformat::MakeIndexOrDie(shape);
   EXPECT_EQ(shape, s2textformat::ToString(*index->shape(0)));
 }
