--- conflicted
+++ resolved
@@ -25,18 +25,15 @@
 #include <utility>
 
 #include "absl/hash/hash.h"
-<<<<<<< HEAD
 
 #include "s2/base/integral_types.h"
-=======
-#include "s2/util/coding/coder.h"
->>>>>>> ce8e3380
 #include "s2/_fp_contract_off.h"
 #include "s2/r2.h"
 #include "s2/s1angle.h"
 #include "s2/s2coder.h"
 #include "s2/s2error.h"
 #include "s2/s2point.h"
+#include "s2/util/coding/coder.h"
 #include "s2/util/math/vector.h"
 
 // This class represents a point on the unit sphere as a pair
