// Copyright 2005 Google Inc. All Rights Reserved.
//
// Licensed under the Apache License, Version 2.0 (the "License");
// you may not use this file except in compliance with the License.
// You may obtain a copy of the License at
//
//     http://www.apache.org/licenses/LICENSE-2.0
//
// Unless required by applicable law or agreed to in writing, software
// distributed under the License is distributed on an "AS-IS" BASIS,
// WITHOUT WARRANTIES OR CONDITIONS OF ANY KIND, either express or implied.
// See the License for the specific language governing permissions and
// limitations under the License.
//

// Author: ericv@google.com (Eric Veach)
//
// Defines a collection of functions for:
//
//   (1) Robustly clipping geodesic edges to the faces of the S2 biunit cube
//       (see s2coords.h), and
//
//   (2) Robustly clipping 2D edges against 2D rectangles.
//
// These functions can be used to efficiently find the set of S2CellIds that
// are intersected by a geodesic edge (e.g., see S2CrossingEdgeQuery).

#ifndef S2_S2EDGE_CLIPPING_H_
#define S2_S2EDGE_CLIPPING_H_

#include <cfloat>
#include <cmath>

#include "absl/container/inlined_vector.h"
#include "absl/log/absl_check.h"
#include "s2/_fp_contract_off.h"
#include "s2/r2.h"
#include "s2/r2rect.h"
#include "s2/s2point.h"

namespace S2 {

// FaceSegment represents an edge AB clipped to an S2 cube face.  It is
// represented by a face index and a pair of (u,v) coordinates.
struct FaceSegment {
  int face;
  R2Point a, b;
};
using FaceSegmentVector = absl::InlinedVector<FaceSegment, 6>;

// Subdivides the given edge AB at every point where it crosses the boundary
// between two S2 cube faces and returns the corresponding FaceSegments.  The
// segments are returned in order from A toward B.  The input points must be
// unit length.
//
// This method guarantees that the returned segments form a continuous path
// from A to B, and that all vertices are within kFaceClipErrorUVDist of the
// line AB.  All vertices lie within the [-1,1]x[-1,1] cube face rectangles.
// The results are consistent with s2pred::Sign(), i.e. the edge is
// well-defined even its endpoints are antipodal.
void GetFaceSegments(const S2Point& a, const S2Point& b,
                     FaceSegmentVector* segments);

// Given an edge AB and a face, returns the (u,v) coordinates for the portion
// of AB that intersects that face.  This method guarantees that the clipped
// vertices lie within the [-1,1]x[-1,1] cube face rectangle and are within
// kFaceClipErrorUVDist of the line AB, but the results may differ from
// those produced by GetFaceSegments.
//
// Returns false if AB does not intersect the given face.
//
// The test for face intersection is exact, so if this function returns false
// then the edge definitively does not intersect the face.
bool ClipToFace(const S2Point& a, const S2Point& b, int face,
                R2Point* a_uv, R2Point* b_uv);

// Like ClipToFace, but rather than clipping to the square [-1,1]x[-1,1]
// in (u,v) space, this method clips to [-R,R]x[-R,R] where R=(1+padding).
bool ClipToPaddedFace(const S2Point& a, const S2Point& b, int face,
                      double padding, R2Point* a_uv, R2Point* b_uv);

// The maximum error in the vertices returned by GetFaceSegments and
// ClipToFace (compared to an exact calculation):
//
//  - kFaceClipErrorRadians is the maximum angle between a returned vertex
//    and the nearest point on the exact edge AB.  It is equal to the
//    maximum directional error in S2::RobustCrossProd, plus the error when
//    projecting points onto a cube face.
//
//  - kFaceClipErrorDist is the same angle expressed as a maximum distance
//    in (u,v)-space.  In other words, a returned vertex is at most this far
//    from the exact edge AB projected into (u,v)-space.

//  - kFaceClipErrorUVCoord is the same angle expressed as the maximum error
//    in an individual u- or v-coordinate.  In other words, for each
//    returned vertex there is a point on the exact edge AB whose u- and
//    v-coordinates differ from the vertex by at most this amount.

constexpr double kFaceClipErrorRadians = 3 * DBL_EPSILON;
constexpr double kFaceClipErrorUVDist = 9 * DBL_EPSILON;
constexpr double kFaceClipErrorUVCoord = 9 * M_SQRT1_2 * DBL_EPSILON;

// Returns true if the edge AB intersects the given (closed) rectangle to
// within the error bound below.
bool IntersectsRect(const R2Point& a, const R2Point& b, const R2Rect& rect);

// The maximum error in IntersectRect.  If some point of AB is inside the
// rectangle by at least this distance, the result is guaranteed to be true;
// if all points of AB are outside the rectangle by at least this distance,
// the result is guaranteed to be false.  This bound assumes that "rect" is
// a subset of the rectangle [-1,1]x[-1,1] or extends slightly outside it
// (e.g., by 1e-10 or less).
constexpr double kIntersectsRectErrorUVDist = 3 * M_SQRT2 * DBL_EPSILON;

// Given an edge AB, returns the portion of AB that is contained by the given
// rectangle "clip".  Returns false if there is no intersection.
bool ClipEdge(const R2Point& a, const R2Point& b, const R2Rect& clip,
              R2Point* a_clipped, R2Point* b_clipped);

// Given an edge AB and a rectangle "clip", returns the bounding rectangle of
// the portion of AB intersected by "clip".  The resulting bound may be
// empty.  This is a convenience function built on top of ClipEdgeBound.
R2Rect GetClippedEdgeBound(const R2Point& a, const R2Point& b,
                           const R2Rect& clip);

// This function can be used to clip an edge AB to sequence of rectangles
// efficiently.  It represents the clipped edges by their bounding boxes
// rather than as a pair of endpoints.  Specifically, let A'B' be some
// portion of an edge AB, and let "bound" be a tight bound of A'B'.  This
// function updates "bound" (in place) to be a tight bound of A'B'
// intersected with a given rectangle "clip".  If A'B' does not intersect
// "clip", returns false and does not necessarily update "bound".
//
// REQUIRES: "bound" is a tight bounding rectangle for some portion of AB.
// (This condition is automatically satisfied if you start with the bounding
// box of AB and clip to a sequence of rectangles, stopping when the method
// returns false.)
bool ClipEdgeBound(const R2Point& a, const R2Point& b,
                   const R2Rect& clip, R2Rect* bound);

// The maximum error in the vertices generated by ClipEdge and the bounds
// generated by ClipEdgeBound (compared to an exact calculation):
//
//  - kEdgeClipErrorUVCoord is the maximum error in a u- or v-coordinate
//    compared to the exact result, assuming that the points A and B are in
//    the rectangle [-1,1]x[1,1] or slightly outside it (by 1e-10 or less).
//
//  - kEdgeClipErrorUVDist is the maximum distance from a clipped point to
//    the corresponding exact result.  It is equal to the error in a single
//    coordinate because at most one coordinate is subject to error.

constexpr double kEdgeClipErrorUVCoord = 2.25 * DBL_EPSILON;
constexpr double kEdgeClipErrorUVDist = 2.25 * DBL_EPSILON;

// Given a value x that is some linear combination of a and b, returns the
// value x1 that is the same linear combination of a1 and b1.  This function
// makes the following guarantees:
//  - If x == a, then x1 = a1 (exactly).
//  - If x == b, then x1 = b1 (exactly).
//  - If a <= x <= b and a1 <= b1, then a1 <= x1 <= b1 (even if a1 == b1).
//  - More generally, if x is between a and b, then x1 is between a1 and b1.
// REQUIRES: a != b
//
// When a <= x <= b or b <= x <= a we can prove the error bound on the resulting
// value is 2.25*DBL_EPSILON.  The error for extrapolating an x value outside of
// a and b can be much worse.  See the gappa proof at the end of the file.
double InterpolateDouble(double x, double a, double b, double a1, double b1);


//////////////////   Implementation details follow   ////////////////////


inline bool ClipToFace(const S2Point& a, const S2Point& b, int face,
                       R2Point* a_uv, R2Point* b_uv) {
  return ClipToPaddedFace(a, b, face, 0.0, a_uv, b_uv);
}

inline double InterpolateDouble(double x, double a, double b,
                                double a1, double b1) {
  // If A == B == X all we can return is the single point.
  if (a == b) {
<<<<<<< HEAD
    S2_DCHECK(x == a && a1 == b1);
    return a1;
  }

  S2_DCHECK_NE(a, b);
=======
    ABSL_DCHECK(x == a && a1 == b1);
    return a1;
  }

  ABSL_DCHECK_NE(a, b);
>>>>>>> 84bfd2c5
  // To get results that are accurate near both A and B, we interpolate
  // starting from the closer of the two points.
  if (std::fabs(a - x) <= std::fabs(b - x)) {
    return a1 + (b1 - a1) * ((x - a) / (b - a));
  } else {
    return b1 + (a1 - b1) * ((x - b) / (a - b));
  }
}

// Gappa proof of bounds for InterpolateDouble
//
// NOTE: this proof is only valid for a <= x <= b or b <= x <= a, not for
// extrapolating values outside of the input range.
// -----------------------------------------------------------------------------
//
// # Use IEEE754 double precision, round-to-nearest by default.
// @rnd = float<ieee_64, ne>;
//
// # Define values to be floating point numbers (rounded reals).
// x  = rnd(x_ex);
// a  = rnd(a_ex);
// b  = rnd(b_ex);
// a1 = rnd(a1_ex);
// b1 = rnd(b1_ex);
//
// # Compute answer in floating point and exact arithmetic.
// InterpolateDouble_fp rnd = a1 + (b1-a1)*((x-a)/(b-a));
// InterpolateDouble_ex     = a1 + (b1-a1)*((x-a)/(b-a));
//
// {
//   # We operate in UV space so inputs are always in [-1,1].
//   |x|  in [0,1] /\
//   |a|  in [0,1] /\
//   |b|  in [0,1] /\
//   |a1| in [0,1] /\
//   |b1| in [0,1] /\
//
//   # b != a is asserted by the algorithm.
//   b-a <> 0 /\
//
//   # Either a <= x <= b or b <= x <= a, and we either do (x-a) or (x-b)
//   # depending on which endpoint is closer to x.  So the ratio (x-a)/(b-a) can
//   # only be up to one half of the total interval before we switch.
//   rnd(x-a)/rnd(b-a) in [0,0.5]
//
//   # Estimate absolute error.
//   -> InterpolateDouble_fp - InterpolateDouble_ex in ?
// }
//
// -----------------------------------------------------------------------------
// > gappa interpolate.gappa
// Results:
//   InterpolateDouble_fp - InterpolateDouble_ex in
//       [-324259173170675769b-109 {-4.996e-16, -2^(-50.8301)},
//         324259173170675769b-109 {+4.996e-16, +2^(-50.8301)}]
//
// 324259173170675769*2**-109/DBL_EPSILON == 2.25

}  // namespace S2

#endif  // S2_S2EDGE_CLIPPING_H_<|MERGE_RESOLUTION|>--- conflicted
+++ resolved
@@ -179,19 +179,11 @@
                                 double a1, double b1) {
   // If A == B == X all we can return is the single point.
   if (a == b) {
-<<<<<<< HEAD
-    S2_DCHECK(x == a && a1 == b1);
-    return a1;
-  }
-
-  S2_DCHECK_NE(a, b);
-=======
     ABSL_DCHECK(x == a && a1 == b1);
     return a1;
   }
 
   ABSL_DCHECK_NE(a, b);
->>>>>>> 84bfd2c5
   // To get results that are accurate near both A and B, we interpolate
   // starting from the closer of the two points.
   if (std::fabs(a - x) <= std::fabs(b - x)) {
