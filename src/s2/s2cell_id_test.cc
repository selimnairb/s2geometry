--- conflicted
+++ resolved
@@ -26,10 +26,7 @@
 #include <string>
 #include <vector>
 
-<<<<<<< HEAD
-=======
 #include <gmock/gmock.h>
->>>>>>> 84bfd2c5
 #include <gtest/gtest.h>
 
 #include "absl/base/macros.h"
@@ -38,8 +35,6 @@
 #include "absl/log/absl_log.h"
 #include "absl/strings/string_view.h"
 
-#include "s2/base/logging.h"
-#include "s2/base/integral_types.h"
 #include "s2/r1interval.h"
 #include "s2/r2.h"
 #include "s2/r2rect.h"
@@ -377,11 +372,7 @@
 
 TEST(S2CellId, LegacyCoderTokenInvalid) {
   // Token too long
-<<<<<<< HEAD
-  string_view invalid_token = "000000000000000404\0";
-=======
   string_view invalid_token = "000000000000000404";
->>>>>>> 84bfd2c5
   Decoder decoder(invalid_token.data(), invalid_token.size());
   S2CellId decoded;
   S2Error error;
