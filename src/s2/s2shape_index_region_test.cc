--- conflicted
+++ resolved
@@ -216,22 +216,12 @@
   void TestCell(const S2Cell& target) {
     // Indicates whether each shape that intersects "target" also contains it.
     flat_hash_map<int, bool> shape_contains;
-<<<<<<< HEAD
-    EXPECT_TRUE(region_.VisitIntersectingShapes(
-        target, [&](S2Shape* shape, bool contains_target) {
-            // Verify that each shape is visited at most once.
-            EXPECT_EQ(shape_contains.count(shape->id()), 0);
-            shape_contains[shape->id()] = contains_target;
-            return true;
-          }));
-=======
     EXPECT_TRUE(region_.VisitIntersectingShapeIds(
         target, [&](int shape_id, bool contains_target) {
           // Verify that each shape is visited at most once.
           shape_contains[shape_id] = contains_target;
           return true;
         }));
->>>>>>> 84bfd2c5
     for (int s = 0; s < index_->num_shape_ids(); ++s) {
       auto shape_region = MakeS2ShapeIndexRegion(shape_indexes_[s].get());
       if (!shape_region.MayIntersect(target)) {
