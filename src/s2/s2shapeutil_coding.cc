// Copyright 2018 Google Inc. All Rights Reserved.
//
// Licensed under the Apache License, Version 2.0 (the "License");
// you may not use this file except in compliance with the License.
// You may obtain a copy of the License at
//
//     http://www.apache.org/licenses/LICENSE-2.0
//
// Unless required by applicable law or agreed to in writing, software
// distributed under the License is distributed on an "AS-IS" BASIS,
// WITHOUT WARRANTIES OR CONDITIONS OF ANY KIND, either express or implied.
// See the License for the specific language governing permissions and
// limitations under the License.
//

// Author: ericv@google.com (Eric Veach)

#include "s2/s2shapeutil_coding.h"

#include <memory>
#include <utility>
#include <vector>

#include "absl/cleanup/cleanup.h"
#include "absl/log/absl_check.h"
#include "absl/log/absl_log.h"
#include "s2/util/coding/coder.h"
#include "s2/encoded_string_vector.h"
#include "s2/s2coder.h"
#include "s2/s2lax_polygon_shape.h"
#include "s2/s2lax_polyline_shape.h"
#include "s2/s2point_vector_shape.h"
#include "s2/s2polygon.h"
#include "s2/s2polyline.h"
#include "s2/s2shape.h"
#include "s2/s2shape_index.h"
#include "s2/s2wrapped_shape.h"

using std::make_shared;
using std::make_unique;
using std::unique_ptr;
using std::vector;

using CodingHint = s2coding::CodingHint;

namespace s2shapeutil {

bool FastEncodeShape(const S2Shape& shape, Encoder* encoder) {
  uint32 tag = shape.type_tag();
  if (tag == S2Shape::kNoTypeTag) {
<<<<<<< HEAD
    S2_LOG(ERROR) << "Unsupported S2Shape type: " << tag;
=======
    ABSL_LOG(ERROR) << "Unsupported S2Shape type: " << tag;
>>>>>>> 84bfd2c5
    return false;
  }
  // Update the following constant when adding new S2Shape encodings.
  ABSL_DCHECK_LT(shape.type_tag(), S2Shape::kNextAvailableTypeTag);
  shape.Encode(encoder, CodingHint::FAST);
  return true;
}

bool CompactEncodeShape(const S2Shape& shape, Encoder* encoder) {
  uint32 tag = shape.type_tag();
  if (tag == S2Shape::kNoTypeTag) {
<<<<<<< HEAD
    S2_LOG(ERROR) << "Unsupported S2Shape type: " << tag;
=======
    ABSL_LOG(ERROR) << "Unsupported S2Shape type: " << tag;
>>>>>>> 84bfd2c5
    return false;
  }
  // Update the following constant when adding new S2Shape encodings.
  ABSL_DCHECK_LT(shape.type_tag(), S2Shape::kNextAvailableTypeTag);
  shape.Encode(encoder, CodingHint::COMPACT);
  return true;
}

// A ShapeDecoder that fully decodes an S2Shape of the given type.  After this
// function returns, the underlying Decoder data is no longer needed.
unique_ptr<S2Shape> FullDecodeShape(S2Shape::TypeTag tag, Decoder* decoder) {
  switch (tag) {
    case S2Polygon::Shape::kTypeTag: {
      auto shape = make_unique<S2Polygon::OwningShape>();
      if (!shape->Init(decoder)) return nullptr;
      // Some platforms (e.g. NaCl) require the following conversion.
      return std::move(shape);  // Converts to S2Shape.
    }
    case S2Polyline::Shape::kTypeTag: {
      auto shape = make_unique<S2Polyline::OwningShape>();
      if (!shape->Init(decoder)) return nullptr;
      return std::move(shape);  // Converts to S2Shape.
    }
    case S2PointVectorShape::kTypeTag: {
      auto shape = make_unique<S2PointVectorShape>();
      if (!shape->Init(decoder)) return nullptr;
      return std::move(shape);  // Converts to S2Shape.
    }
    case S2LaxPolylineShape::kTypeTag: {
      auto shape = make_unique<S2LaxPolylineShape>();
      if (!shape->Init(decoder)) return nullptr;
      return std::move(shape);  // Converts to S2Shape.
    }
    case S2LaxPolygonShape::kTypeTag: {
      auto shape = make_unique<S2LaxPolygonShape>();
      if (!shape->Init(decoder)) return nullptr;
      return std::move(shape);  // Converts to S2Shape.
    }
    default: {
<<<<<<< HEAD
      S2_LOG(ERROR) << "Unsupported S2Shape type: " << tag;
=======
      ABSL_LOG(ERROR) << "Unsupported S2Shape type: " << tag;
>>>>>>> 84bfd2c5
      return nullptr;
    }
  }
}

unique_ptr<S2Shape> LazyDecodeShape(S2Shape::TypeTag tag, Decoder* decoder) {
  switch (tag) {
    case S2PointVectorShape::kTypeTag: {
      auto shape = make_unique<EncodedS2PointVectorShape>();
      if (!shape->Init(decoder)) return nullptr;
      // Some platforms (e.g. NaCl) require the following conversion.
      return std::move(shape);  // Converts to S2Shape.
    }
    case S2LaxPolylineShape::kTypeTag: {
      auto shape = make_unique<EncodedS2LaxPolylineShape>();
      if (!shape->Init(decoder)) return nullptr;
      return std::move(shape);  // Converts to S2Shape.
    }
    case S2LaxPolygonShape::kTypeTag: {
      auto shape = make_unique<EncodedS2LaxPolygonShape>();
      if (!shape->Init(decoder)) return nullptr;
      return std::move(shape);  // Converts to S2Shape.
    }
    default: {
      return FullDecodeShape(tag, decoder);
    }
  }
}

bool EncodeTaggedShapes(const S2ShapeIndex& index,
                        const ShapeEncoder& shape_encoder,
                        Encoder* encoder) {
  s2coding::StringVectorEncoder shape_vector;
  for (const S2Shape* shape : index) {
    Encoder* sub_encoder = shape_vector.AddViaEncoder();
    if (shape == nullptr) continue;  // Encode as zero bytes.

    sub_encoder->Ensure(Encoder::kVarintMax32);
    sub_encoder->put_varint32(shape->type_tag());
    if (!shape_encoder(*shape, sub_encoder)) return false;
  }
  shape_vector.Encode(encoder);
  return true;
}

bool FastEncodeTaggedShapes(const S2ShapeIndex& index, Encoder* encoder) {
  return EncodeTaggedShapes(index, FastEncodeShape, encoder);
}

bool CompactEncodeTaggedShapes(const S2ShapeIndex& index, Encoder* encoder) {
  return EncodeTaggedShapes(index, CompactEncodeShape, encoder);
}

TaggedShapeFactory::TaggedShapeFactory(const ShapeDecoder& shape_decoder,
                                       Decoder* decoder, S2Error& error)
    : shape_decoder_(shape_decoder) {
  if (!encoded_shapes_.Init(decoder)) {
    encoded_shapes_.Clear();
    error.Init(S2Error::DATA_LOSS, "Corrupted encoded shapes.");
  }
}

unique_ptr<S2Shape> TaggedShapeFactory::operator[](int shape_id) const {
  Decoder decoder = encoded_shapes_.GetDecoder(shape_id);
  S2Shape::TypeTag tag;
  if (!decoder.get_varint32(&tag)) return nullptr;
  return shape_decoder_(tag, &decoder);
}

TaggedShapeFactory FullDecodeShapeFactory(Decoder* decoder, S2Error& error) {
  return TaggedShapeFactory(FullDecodeShape, decoder, error);
}

TaggedShapeFactory LazyDecodeShapeFactory(Decoder* decoder, S2Error& error) {
  return TaggedShapeFactory(LazyDecodeShape, decoder, error);
}

// Deprecated, use version that accepts S2Error to detect encoding errors.
TaggedShapeFactory FullDecodeShapeFactory(Decoder* decoder) {
  S2Error error;
  // TODO(b/282023846) switch to API that supports error handling, uncomment.
  // absl::Cleanup dcheck([&error] { ABSL_DCHECK(error.ok()) << error; });
  return TaggedShapeFactory(FullDecodeShape, decoder, error);
}
TaggedShapeFactory LazyDecodeShapeFactory(Decoder* decoder) {
  S2Error error;
  // TODO(b/282023846) switch to API that supports error handling, uncomment.
  // absl::Cleanup dcheck([&error] { ABSL_DCHECK(error.ok()) << error; });
  return TaggedShapeFactory(LazyDecodeShape, decoder, error);
}

VectorShapeFactory::VectorShapeFactory(vector<unique_ptr<S2Shape>> shapes)
    : shared_shapes_(
          make_shared<vector<unique_ptr<S2Shape>>>(std::move(shapes))) {
}

unique_ptr<S2Shape> VectorShapeFactory::operator[](int shape_id) const {
  return std::move((*shared_shapes_)[shape_id]);
}

VectorShapeFactory SingletonShapeFactory(unique_ptr<S2Shape> shape) {
  vector<unique_ptr<S2Shape>> shapes;
  shapes.push_back(std::move(shape));
  return VectorShapeFactory(std::move(shapes));
}

unique_ptr<S2Shape> WrappedShapeFactory::operator[](int shape_id) const {
  const S2Shape* shape = index_.shape(shape_id);
  if (shape == nullptr) return nullptr;
  return make_unique<S2WrappedShape>(shape);
}

}  // namespace s2shapeutil<|MERGE_RESOLUTION|>--- conflicted
+++ resolved
@@ -48,11 +48,7 @@
 bool FastEncodeShape(const S2Shape& shape, Encoder* encoder) {
   uint32 tag = shape.type_tag();
   if (tag == S2Shape::kNoTypeTag) {
-<<<<<<< HEAD
-    S2_LOG(ERROR) << "Unsupported S2Shape type: " << tag;
-=======
     ABSL_LOG(ERROR) << "Unsupported S2Shape type: " << tag;
->>>>>>> 84bfd2c5
     return false;
   }
   // Update the following constant when adding new S2Shape encodings.
@@ -64,11 +60,7 @@
 bool CompactEncodeShape(const S2Shape& shape, Encoder* encoder) {
   uint32 tag = shape.type_tag();
   if (tag == S2Shape::kNoTypeTag) {
-<<<<<<< HEAD
-    S2_LOG(ERROR) << "Unsupported S2Shape type: " << tag;
-=======
     ABSL_LOG(ERROR) << "Unsupported S2Shape type: " << tag;
->>>>>>> 84bfd2c5
     return false;
   }
   // Update the following constant when adding new S2Shape encodings.
@@ -108,11 +100,7 @@
       return std::move(shape);  // Converts to S2Shape.
     }
     default: {
-<<<<<<< HEAD
-      S2_LOG(ERROR) << "Unsupported S2Shape type: " << tag;
-=======
       ABSL_LOG(ERROR) << "Unsupported S2Shape type: " << tag;
->>>>>>> 84bfd2c5
       return nullptr;
     }
   }
