// Copyright 2018 Google Inc. All Rights Reserved.
//
// Licensed under the Apache License, Version 2.0 (the "License");
// you may not use this file except in compliance with the License.
// You may obtain a copy of the License at
//
//     http://www.apache.org/licenses/LICENSE-2.0
//
// Unless required by applicable law or agreed to in writing, software
// distributed under the License is distributed on an "AS-IS" BASIS,
// WITHOUT WARRANTIES OR CONDITIONS OF ANY KIND, either express or implied.
// See the License for the specific language governing permissions and
// limitations under the License.
//

// Author: ericv@google.com (Eric Veach)

#include "s2/encoded_s2point_vector.h"

#include <cstddef>

#include <algorithm>
#include <limits>
#include <vector>

#include "s2/base/integral_types.h"
#include "s2/base/port.h"
#include "absl/base/internal/unaligned_access.h"
#include "absl/numeric/bits.h"
#include "absl/types/span.h"
#include "s2/util/bits/bits.h"
#include "s2/util/coding/coder.h"
#include "s2/util/coding/varint.h"
#include "s2/encoded_string_vector.h"
#include "s2/encoded_uint_vector.h"
#include "s2/s2cell_id.h"
#include "s2/s2coder.h"
#include "s2/s2coords.h"
#include "s2/s2point.h"

using absl::MakeSpan;
using absl::Span;
using std::max;
using std::min;
using std::vector;

namespace s2coding {

// Like util_bits::InterleaveUint32, but interleaves bit pairs rather than
// individual bits.  This format is faster to decode than the fully interleaved
// format, and produces the same results for our use case.
inline uint64 InterleaveUint32BitPairs(const uint32 val0, const uint32 val1) {
  uint64 v0 = val0, v1 = val1;
  v0 = (v0 | (v0 << 16)) & 0x0000ffff0000ffff;
  v1 = (v1 | (v1 << 16)) & 0x0000ffff0000ffff;
  v0 = (v0 | (v0 << 8)) & 0x00ff00ff00ff00ff;
  v1 = (v1 | (v1 << 8)) & 0x00ff00ff00ff00ff;
  v0 = (v0 | (v0 << 4)) & 0x0f0f0f0f0f0f0f0f;
  v1 = (v1 | (v1 << 4)) & 0x0f0f0f0f0f0f0f0f;
  v0 = (v0 | (v0 << 2)) & 0x3333333333333333;
  v1 = (v1 | (v1 << 2)) & 0x3333333333333333;
  return v0 | (v1 << 2);
}

// This code is about 50% faster than util_bits::DeinterleaveUint32, which
// uses a lookup table.  The speed advantage is expected to be even larger in
// code that mixes bit interleaving with other significant operations since it
// doesn't require keeping a 256-byte lookup table in the L1 data cache.
inline void DeinterleaveUint32BitPairs(uint64 code,
                                       uint32 *val0, uint32 *val1) {
  uint64 v0 = code, v1 = code >> 2;
  v0 &= 0x3333333333333333;
  v0 |= v0 >> 2;
  v1 &= 0x3333333333333333;
  v1 |= v1 >> 2;
  v0 &= 0x0f0f0f0f0f0f0f0f;
  v0 |= v0 >> 4;
  v1 &= 0x0f0f0f0f0f0f0f0f;
  v1 |= v1 >> 4;
  v0 &= 0x00ff00ff00ff00ff;
  v0 |= v0 >> 8;
  v1 &= 0x00ff00ff00ff00ff;
  v1 |= v1 >> 8;
  v0 &= 0x0000ffff0000ffff;
  v0 |= v0 >> 16;
  v1 &= 0x0000ffff0000ffff;
  v1 |= v1 >> 16;
  *val0 = v0;
  *val1 = v1;
}

// Forward declarations.
void EncodeS2PointVectorFast(Span<const S2Point> points, Encoder* encoder);
void EncodeS2PointVectorCompact(Span<const S2Point> points, Encoder* encoder);

// To save space (especially for vectors of length 0, 1, and 2), the encoding
// format is encoded in the low-order 3 bits of the vector size.  Up to 7
// encoding formats are supported (only 2 are currently defined).  Additional
// formats could be supported by using "7" as an overflow indicator and
// encoding the actual format separately, but it seems unlikely we will ever
// need to do that.
static const int kEncodingFormatBits = 3;
static const uint8 kEncodingFormatMask = (1 << kEncodingFormatBits) - 1;

void EncodeS2PointVector(Span<const S2Point> points, CodingHint hint,
                         Encoder* encoder) {
  switch (hint) {
    case CodingHint::FAST:
      return EncodeS2PointVectorFast(points, encoder);

    case CodingHint::COMPACT:
      return EncodeS2PointVectorCompact(points, encoder);

    default:
      S2_LOG(DFATAL) << "Unknown CodingHint: " << static_cast<int>(hint);
  }
}

bool EncodedS2PointVector::Init(Decoder* decoder) {
  if (decoder->avail() < 1) return false;

  // Peek at the format but don't advance the decoder; the format-specific
  // Init functions will do that.
  format_ = static_cast<Format>(*decoder->skip(0) & kEncodingFormatMask);
  switch (format_) {
    case UNCOMPRESSED:
      return InitUncompressedFormat(decoder);

    case CELL_IDS:
      return InitCellIdsFormat(decoder);

    default:
      return false;
  }
}

vector<S2Point> EncodedS2PointVector::Decode() const {
  vector<S2Point> points;
  points.reserve(size_);
  for (size_t i = 0; i < size_; ++i) {
    points.push_back((*this)[i]);
  }
  return points;
}

// The encoding must be identical to EncodeS2PointVector().
void EncodedS2PointVector::Encode(Encoder* encoder) const {
  switch (format_) {
    case UNCOMPRESSED:
      EncodeS2PointVectorFast(MakeSpan(uncompressed_.points, size_), encoder);
      break;

    case CELL_IDS: {
      // This is a full decode/encode dance, and not at all efficient.
      EncodeS2PointVectorCompact(Decode(), encoder);
      break;
    }

    default:
      S2_LOG(FATAL) << "Unknown Format: " << static_cast<int>(format_);
  }
}

//////////////////////////////////////////////////////////////////////////////
//                     UNCOMPRESSED Encoding Format
//////////////////////////////////////////////////////////////////////////////

// Encodes a vector of points, optimizing for (encoding and decoding) speed.
void EncodeS2PointVectorFast(Span<const S2Point> points, Encoder* encoder) {
#ifndef IS_LITTLE_ENDIAN
  S2_LOG(FATAL) << "Not implemented on big-endian architectures";
#endif

  // This function always uses the UNCOMPRESSED encoding.  The header consists
  // of a varint64 in the following format:
  //
  //   bits 0-2:  encoding format (UNCOMPRESSED)
  //   bits 3-63: vector size
  //
  // This is followed by an array of S2Points in little-endian order.
  encoder->Ensure(Varint::kMax64 + points.size() * sizeof(S2Point));
  uint64 size_format = (points.size() << kEncodingFormatBits |
                        EncodedS2PointVector::UNCOMPRESSED);
  encoder->put_varint64(size_format);
  encoder->putn(points.data(), points.size() * sizeof(S2Point));
}

bool EncodedS2PointVector::InitUncompressedFormat(Decoder* decoder) {
#if !defined(IS_LITTLE_ENDIAN) || defined(__arm__) || \
  defined(ABSL_INTERNAL_NEED_ALIGNED_LOADS)
  // TODO(b/231674214): Make this work on platforms that don't support
  // unaligned 64-bit little-endian reads, e.g. by falling back to
  //
  //   bit_cast<double>(little_endian::Load64()).
  //
  // Maybe the compiler is smart enough that we can do this all the time,
  // but more likely we will need two cases using the #ifdef above.
  // (Note that even ARMv7 does not support unaligned 64-bit loads.)
  S2_LOG(DFATAL) << "Needs architecture with 64-bit little-endian unaligned loads";
  return false;
#endif

  uint64 size;
  if (!decoder->get_varint64(&size)) return false;
  size >>= kEncodingFormatBits;

  // Note that the encoding format supports up to 2**59 vertices, but we
  // currently only support decoding up to 2**32 vertices.
  if (size > std::numeric_limits<uint32>::max()) return false;
  size_ = size;

  size_t bytes = size_t{size_} * sizeof(S2Point);
  if (decoder->avail() < bytes) return false;

  uncompressed_.points = reinterpret_cast<const S2Point*>(decoder->skip(0));
  decoder->skip(bytes);
  return true;
}


//////////////////////////////////////////////////////////////////////////////
//                     CELL_IDS Encoding Format
//////////////////////////////////////////////////////////////////////////////

// Represents a point that can be encoded as an S2CellId center.
// (If such an encoding is not possible then level < 0.)
struct CellPoint {
  // Constructor necessary in order to narrow "int" arguments to "int8".
  CellPoint(int level, int face, uint32 si, uint32 ti)
    : level(level), face(face), si(si), ti(ti) {}

  int8 level, face;
  uint32 si, ti;
};

// S2CellIds are represented in a special 64-bit format and are encoded in
// fixed-size blocks.  kBlockSize represents the number of values per block.
// Block sizes of 4, 8, 16, and 32 were tested and kBlockSize == 16 seems to
// offer the best compression.  (Note that kBlockSize == 32 requires some code
// modifications which have since been removed.)
static constexpr int kBlockShift = 4;
static constexpr size_t kBlockSize = 1 << kBlockShift;

// Used to indicate that a point must be encoded as an exception (a 24-byte
// S2Point) rather than as an S2CellId.
static constexpr uint64 kException = ~0ULL;

// Represents the encoding parameters to be used for a given block (consisting
// of kBlockSize encodable 64-bit values).  See below.
struct BlockCode {
  int delta_bits;     // Delta length in bits (multiple of 4)
  int offset_bits;    // Offset length in bits (multiple of 8)
  int overlap_bits;   // {Delta, Offset} overlap in bits (0 or 4)
};

// Returns a bit mask with "n" low-order 1 bits, for 0 <= n <= 64.
inline uint64 BitMask(int n) {
  return (n == 0) ? 0 : (~0ULL >> (64 - n));
}

// Returns the maximum number of bits per value at the given S2CellId level.
inline int MaxBitsForLevel(int level) {
  return 2 * level + 3;
}

// Returns the number of bits that "base" should be right-shifted in order to
// encode only its leading "base_bits" bits, assuming that all points are
// encoded at the given S2CellId level.
inline int BaseShift(int level, int base_bits) {
  return max(0, MaxBitsForLevel(level) - base_bits);
}

// Forward declarations.
int ChooseBestLevel(Span<const S2Point> points, vector<CellPoint>* cell_points);
vector<uint64> ConvertCellsToValues(const vector<CellPoint>& cell_points,
                                    int level, bool* have_exceptions);
uint64 ChooseBase(const vector<uint64>& values, int level, bool have_exceptions,
                  int* base_bits);
BlockCode GetBlockCode(Span<const uint64> values, uint64 base,
                       bool have_exceptions);

// Encodes a vector of points, optimizing for space.
void EncodeS2PointVectorCompact(Span<const S2Point> points, Encoder* encoder) {
  // OVERVIEW
  // --------
  //
  // We attempt to represent each S2Point as the center of an S2CellId.  All
  // S2CellIds must be at the same level.  Any points that cannot be encoded
  // exactly as S2CellId centers are stored as exceptions using 24 bytes each.
  // If there are so many exceptions that the CELL_IDS encoding does not save
  // significant space, we give up and use the uncompressed encoding.
  //
  // The first step is to choose the best S2CellId level.  This requires
  // converting each point to (face, si, ti) coordinates and checking whether
  // the point can be represented exactly as an S2CellId center at some level.
  // We then build a histogram of S2CellId levels (just like the similar code
  // in S2Polygon::Encode) and choose the best level (or give up, if there are
  // not enough S2CellId-encodable points).
  //
  // The simplest approach would then be to take all the S2CellIds and
  // right-shift them to remove all the constant bits at the chosen level.
  // This would give the best spatial locality and hence the smallest deltas.
  // However instead we give up some spatial locality and use the similar but
  // faster transformation described below.
  //
  // Each encodable point is first converted to the (sj, tj) representation
  // defined below:
  //
  //   sj = (((face & 3) << 30) | (si >> 1)) >> (30 - level);
  //   tj = (((face & 4) << 29) | ti) >> (31 - level);
  //
  // These two values encode the (face, si, ti) tuple using (2 * level + 3)
  // bits.  To see this, recall that "si" and "ti" are 31-bit values that all
  // share a common suffix consisting of a "1" bit followed by (30 - level)
  // "0" bits.  The code above right-shifts these values to remove the
  // constant bits and then prepends the bits for "face", yielding a total of
  // (level + 2) bits for "sj" and (level + 1) bits for "tj".
  //
  // We then combine (sj, tj) into one 64-bit value by interleaving bit pairs:
  //
  //   v = InterleaveBitPairs(sj, tj);
  //
  // (We could also interleave individual bits, but it is faster this way.)
  // The result is similar to right-shifting an S2CellId by (61 - 2 * level),
  // except that it is faster to decode and the spatial locality is not quite
  // as good.
  //
  // The 64-bit values are divided into blocks of size kBlockSize, and then
  // each value is encoded as the sum of a base value, a per-block offset, and
  // a per-value delta within that block:
  //
  //   v[i,j] = base + offset[i] + delta[i, j]
  //
  // where "i" represents a block and "j" represents an entry in that block.
  //
  // The deltas for each block are encoded using a fixed number of 4-bit nibbles
  // (1-16 nibbles per delta).  This allows any delta to be accessed in constant
  // time.
  //
  // The "offset" for each block is a 64-bit value encoded in 0-8 bytes.  The
  // offset is left-shifted such that it overlaps the deltas by a configurable
  // number of bits (either 0 or 4), called the "overlap".  The overlap and
  // offset length (0-8 bytes) are specified per block.  The reason for the
  // overlap is that it allows fewer delta bits to be used in some cases.  For
  // example if base == 0 and the range within a block is 0xf0 to 0x110, then
  // rather than using 12-bits deltas with an offset of 0, the overlap lets us
  // use 8-bits deltas with an offset of 0xf0 (saving 7 bytes per block).
  //
  // The global minimum value "base" is encoded using 0-7 bytes starting with
  // the most-significant non-zero bit possible for the chosen level.  For
  // example, if (level == 7) then the encoded values have at most 17 bits, so
  // if "base" is encoded in 1 byte then it is shifted to occupy bits 9-16.
  //
  // Example: at level == 15, there are at most 33 non-zero value bits.  The
  // following shows the bit positions covered by "base", "offset", and "delta"
  // assuming that "base" and "offset" are encoded in 2 bytes each, deltas are
  // encoded in 2 nibbles (1 byte) each, and "overlap" is 4 bits:
  //
  //   Base:             1111111100000000-----------------
  //   Offset:           -------------1111111100000000----
  //   Delta:            -------------------------00000000
  //   Overlap:                                   ^^^^
  //
  // The numbers (0 or 1) in this diagram denote the byte number of the encoded
  // value.  Notice that "base" is shifted so that it starts at the leftmost
  // possible bit, "delta" always starts at the rightmost possible bit (bit 0),
  // and "offset" is shifted so that it overlaps "delta" by the chosen "overlap"
  // (either 0 or 4 bits).  Also note that all of these values are summed, and
  // therefore each value can affect higher-order bits due to carries.
  //
  // NOTE(ericv): Encoding deltas in 4-bit rather than 8-bit length increments
  // reduces encoded sizes by about 7%.  Allowing a 4-bit overlap between the
  // offset and deltas reduces encoded sizes by about 1%.  Both optimizations
  // make the code more complex but don't affect running times significantly.
  //
  // ENCODING DETAILS
  // ----------------
  //
  // Now we can move on to the actual encodings.  First, there is a 2 byte
  // header encoded as follows:
  //
  //  Byte 0, bits 0-2: encoding_format (CELL_IDS)
  //  Byte 0, bit  3:   have_exceptions
  //  Byte 0, bits 4-7: (last_block_size - 1)
  //  Byte 1, bits 0-2: base_bytes
  //  Byte 1, bits 3-7: level (0-30)
  //
  // This is followed by an EncodedStringVector containing the encoded blocks.
  // Each block contains kBlockSize (8) values.  The total size of the
  // EncodeS2PointVector is not stored explicity, but instead is calculated as
  //
  //     num_values == kBlockSize * (num_blocks - 1) + last_block_size .
  //
  // (An empty vector has num_blocks == 0 and last_block_size == kBlockSize.)
  //
  // Each block starts with a 1 byte header containing the following:
  //
  //  Byte 0, bits 0-2: (offset_bytes - overlap_nibbles)
  //  Byte 0, bit  3:   overlap_nibbles
  //  Byte 0, bits 4-7: (delta_nibbles - 1)
  //
  // "overlap_nibbles" is either 0 or 1 (indicating an overlap of 0 or 4 bits),
  // while "offset_bytes" is in the range 0-8 (indicating the number of bytes
  // used to encode the offset for this block).  Note that some combinations
  // cannot be encoded: in particular, offset_bytes == 0 can only be encoded
  // with an overlap of 0 bits, and offset_bytes == 8 can only be encoded with
  // an overlap of 4 bits.  This allows us to encode offset lengths of 0-8
  // rather than just 0-7 without using an extra bit.  (Note that the
  // combinations that can't be encoded are not useful anyway.)
  //
  // The header is followed by "offset_bytes" bytes for the offset, and then
  // (4 * delta_nibbles) bytes for the deltas.
  //
  // If there are any points that could not be represented as S2CellIds, then
  // "have_exceptions" in the header is true.  In that case the delta values
  // within each block are encoded as (delta + kBlockSize), and values
  // 0...kBlockSize-1 are used to represent exceptions.  If a block has
  // exceptions, they are encoded immediately following the array of deltas,
  // and are referenced by encoding the corresponding exception index
  // 0...kBlockSize-1 as the delta.
  //
  // TODO(ericv): A vector containing a single leaf cell is currently encoded as
  // 13 bytes (2 byte header, 7 byte base, 1 byte block count, 1 byte block
  // length, 1 byte block header, 1 byte delta).  However if this case occurs
  // often, a better solution would be implement a separate format that encodes
  // the leading k bytes of an S2CellId.  It would have a one-byte header
  // consisting of the encoding format (3 bits) and the number of bytes encoded
  // (3 bits), followed by the S2CellId bytes.  The extra 2 header bits could be
  // used to store single points using other encodings, e.g. E7.
  //
  // If we had used 8-value blocks, we could have used the extra bit in the
  // first byte of the header to indicate that there is only one value, and
  // then skip the 2nd byte of header and the EncodedStringVector.  But this
  // would be messy because it also requires special cases while decoding.
  // Essentially this would be a sub-format within the CELL_IDS format.

  // 1. Compute (level, face, si, ti) for each point, build a histogram of
  // levels, and determine the optimal level to use for encoding (if any).
  vector<CellPoint> cell_points;
  int level = ChooseBestLevel(points, &cell_points);
  if (level < 0) {
    return EncodeS2PointVectorFast(points, encoder);
  }

  // 2. Convert the points into encodable 64-bit values.  We don't use the
  // S2CellId itself because it requires a somewhat more complicated bit
  // interleaving operation.
  //
  // TODO(ericv): Benchmark using shifted S2CellIds instead.
  bool have_exceptions;
  vector<uint64> values = ConvertCellsToValues(cell_points, level,
                                               &have_exceptions);

  // 3. Choose the global encoding parameter "base" (consisting of the bit
  // prefix shared by all values to be encoded).
  int base_bits;
  uint64 base = ChooseBase(values, level, have_exceptions, &base_bits);

  // Now encode the output, starting with the 2-byte header (see above).
  int num_blocks = (values.size() + kBlockSize - 1) >> kBlockShift;
  int base_bytes = base_bits >> 3;
  encoder->Ensure(2 + base_bytes);
  int last_block_count = values.size() - kBlockSize * (num_blocks - 1);
  S2_DCHECK_GE(last_block_count, 0);
  S2_DCHECK_LE(last_block_count, kBlockSize);
  S2_DCHECK_LE(base_bytes, 7);
  S2_DCHECK_LE(level, 30);
  encoder->put8(EncodedS2PointVector::CELL_IDS |
                (have_exceptions << 3) |
                ((last_block_count - 1) << 4));
  encoder->put8(base_bytes | (level << 3));

  // Next we encode 0-7 bytes of "base".
  int base_shift = BaseShift(level, base_bits);
  EncodeUintWithLength(base >> base_shift, base_bytes, encoder);

  // Now we encode the contents of each block.
  StringVectorEncoder blocks;
  vector<S2Point> exceptions;
<<<<<<< HEAD
  for (int i = 0; i < values.size(); i += kBlockSize) {
=======
  for (size_t i = 0; i < values.size(); i += kBlockSize) {
>>>>>>> ce8e3380
    int block_size = min(kBlockSize, values.size() - i);
    BlockCode code = GetBlockCode(MakeSpan(&values[i], block_size),
                                  base, have_exceptions);

    // Encode the one-byte block header (see above).
    Encoder* block = blocks.AddViaEncoder();
    int offset_bytes = code.offset_bits >> 3;
    int delta_nibbles = code.delta_bits >> 2;
    int overlap_nibbles = code.overlap_bits >> 2;
    block->Ensure(1 + offset_bytes + (kBlockSize / 2) * delta_nibbles);
    S2_DCHECK_LE(offset_bytes - overlap_nibbles, 7);
    S2_DCHECK_LE(overlap_nibbles, 1);
    S2_DCHECK_LE(delta_nibbles, 16);
    block->put8((offset_bytes - overlap_nibbles) |
                (overlap_nibbles << 3) | (delta_nibbles - 1) << 4);

    // Determine the offset for this block, and whether there are exceptions.
    uint64 offset = ~0ULL;
    int num_exceptions = 0;
    for (int j = 0; j < block_size; ++j) {
      if (values[i + j] == kException) {
        num_exceptions += 1;
      } else {
        S2_DCHECK_GE(values[i + j], base);
        offset = min(offset, values[i + j] - base);
      }
    }
    if (num_exceptions == block_size) offset = 0;

    // Encode the offset.
    int offset_shift = code.delta_bits - code.overlap_bits;
    offset &= ~BitMask(offset_shift);
    S2_DCHECK_EQ(offset == 0, offset_bytes == 0);
    if (offset > 0) {
      EncodeUintWithLength(offset >> offset_shift, offset_bytes, block);
    }

    // Encode the deltas, and also gather any exceptions present.
    int delta_bytes = (delta_nibbles + 1) >> 1;
    exceptions.clear();
    for (int j = 0; j < block_size; ++j) {
      uint64 delta;
      if (values[i + j] == kException) {
        delta = exceptions.size();
        exceptions.push_back(points[i + j]);
      } else {
        S2_DCHECK_GE(values[i + j], offset + base);
        delta = values[i + j] - (offset + base);
        if (have_exceptions) {
          S2_DCHECK_LE(delta, ~0ULL - kBlockSize);
          delta += kBlockSize;
        }
      }
      S2_DCHECK_LE(delta, BitMask(code.delta_bits));
      if ((delta_nibbles & 1) && (j & 1)) {
        // Combine this delta with the high-order 4 bits of the previous delta.
        uint8 last_byte = *(block->base() + block->length() - 1);
        block->RemoveLast(1);
        delta = (delta << 4) | (last_byte & 0xf);
      }
      EncodeUintWithLength(delta, delta_bytes, block);
    }
    // Append any exceptions to the end of the block.
    if (num_exceptions > 0) {
      int exceptions_bytes = exceptions.size() * sizeof(S2Point);
      block->Ensure(exceptions_bytes);
      block->putn(exceptions.data(), exceptions_bytes);
    }
  }
  blocks.Encode(encoder);
}

// Returns the S2CellId level for which the greatest number of the given points
// can be represented as the center of an S2CellId.  Initializes "cell_points"
// to contain the S2CellId representation of each point (if any).  Returns -1
// if there is no S2CellId that would result in significant space savings.
int ChooseBestLevel(Span<const S2Point> points,
                    vector<CellPoint>* cell_points) {
  cell_points->clear();
  cell_points->reserve(points.size());

  // Count the number of points at each level.
  int level_counts[S2CellId::kMaxLevel + 1] = { 0 };
  for (const S2Point& point : points) {
    int face;
    uint32 si, ti;
    int level = S2::XYZtoFaceSiTi(point, &face, &si, &ti);
    cell_points->push_back(CellPoint(level, face, si, ti));
    if (level >= 0) ++level_counts[level];
  }
  // Choose the level for which the most points can be encoded.
  int best_level = 0;
  for (int level = 1; level <= S2CellId::kMaxLevel; ++level) {
    if (level_counts[level] > level_counts[best_level]) {
      best_level = level;
    }
  }
  // The uncompressed encoding is smaller *and* faster when very few of the
  // points are encodable as S2CellIds.  The CELL_IDS encoding uses about 1
  // extra byte per point in this case, consisting of up to a 3 byte
  // EncodedStringVector offset for each block, a 1 byte block header, and 4
  // bits per delta (encoding an exception number from 0-7), for a total of 8
  // bytes per block.  This represents a space overhead of about 4%, so we
  // require that at least 5% of the input points should be encodable as
  // S2CellIds in order for the CELL_IDS format to be worthwhile.
  constexpr double kMinEncodableFraction = 0.05;
  if (level_counts[best_level] <= kMinEncodableFraction * points.size()) {
    return -1;
  }
  return best_level;
}

// Given a vector of points in CellPoint format and an S2CellId level that has
// been chosen for encoding, returns a vector of 64-bit values that should be
// encoded in order to represent these points.  Points that cannot be
// represented losslessly as the center of an S2CellId at the chosen level are
// indicated by the value "kException".  "have_exceptions" is set to indicate
// whether any exceptions were present.
vector<uint64> ConvertCellsToValues(const vector<CellPoint>& cell_points,
                                    int level, bool* have_exceptions) {
  vector<uint64> values;
  values.reserve(cell_points.size());
  *have_exceptions = false;
  int shift = S2CellId::kMaxLevel - level;
  for (CellPoint cp : cell_points) {
    if (cp.level != level) {
      values.push_back(kException);
      *have_exceptions = true;
    } else {
      // Note that bit 31 of tj is always zero, and that bits are interleaved in
      // such a way that bit 63 of the result is always zero.
      //
      // The S2CellId version of the following code is:
      // uint64 v = S2CellId::FromFaceIJ(cp.face, cp.si >> 1, cp.ti >> 1).
      //            parent(level).id() >> (2 * shift + 1);
      uint32 sj = (((cp.face & 3) << 30) | (cp.si >> 1)) >> shift;
      uint32 tj = (((cp.face & 4) << 29) | cp.ti) >> (shift + 1);
      uint64 v = InterleaveUint32BitPairs(sj, tj);
      S2_DCHECK_LE(v, BitMask(MaxBitsForLevel(level)));
      values.push_back(v);
    }
  }
  return values;
}

uint64 ChooseBase(const vector<uint64>& values, int level, bool have_exceptions,
                  int* base_bits) {
  // Find the minimum and maximum non-exception values to be represented.
  uint64 v_min = kException, v_max = 0;
  for (auto v : values) {
    if (v != kException) {
      v_min = min(v_min, v);
      v_max = max(v_max, v);
    }
  }
  if (v_min == kException) return 0;

  // Generally "base" is chosen as the bit prefix shared by v_min and v_max.
  // However there are a few adjustments we need to make.
  //
  // 1. Encodings are usually smaller if the bits represented by "base" and
  // "delta" do not overlap.  Usually the shared prefix rule does this
  // automatically, but if v_min == v_max or there are special circumstances
  // that increase delta_bits (such as values.size() == 1) then we need to
  // make an adjustment.
  //
  // 2. The format only allows us to represent up to 7 bytes (56 bits) of
  // "base", so we need to ensure that "base" conforms to this requirement.
  int min_delta_bits = (have_exceptions || values.size() == 1) ? 8 : 4;
  int excluded_bits = max<int>(absl::bit_width(v_min ^ v_max),
                               max(min_delta_bits, BaseShift(level, 56)));
  uint64 base = v_min & ~BitMask(excluded_bits);

  // Determine how many bytes are needed to represent this prefix.
  if (base == 0) {
    *base_bits = 0;
  } else {
    int low_bit = Bits::FindLSBSetNonZero64(base);
    *base_bits = (MaxBitsForLevel(level) - low_bit + 7) & ~7;
  }

  // Since base_bits has been rounded up to a multiple of 8, we may now be
  // able to represent additional bits of v_min.  In general this reduces the
  // final encoded size.
  //
  // NOTE(ericv): A different strategy for choosing "base" is to encode all
  // blocks under the assumption that "base" equals v_min exactly, and then
  // set base equal to the minimum-length prefix of "v_min" that allows these
  // encodings to be used.  This strategy reduces the encoded sizes by
  // about 0.2% relative to the strategy here, but is more complicated.
  return v_min & ~BitMask(BaseShift(level, *base_bits));
}

// Returns true if the range of values [d_min, d_max] can be encoded using the
// specified parameters (delta_bits, overlap_bits, and have_exceptions).
bool CanEncode(uint64 d_min, uint64 d_max, int delta_bits,
               int overlap_bits, bool have_exceptions) {
  // "offset" can't represent the lowest (delta_bits - overlap_bits) of d_min.
  d_min &= ~BitMask(delta_bits - overlap_bits);

  // The maximum delta is reduced by kBlockSize if any exceptions exist, since
  // deltas 0..kBlockSize-1 are used to indicate exceptions.
  uint64 max_delta = BitMask(delta_bits);
  if (have_exceptions) {
    if (max_delta < kBlockSize) return false;
    max_delta -= kBlockSize;
  }
  // The first test below is necessary to avoid 64-bit overflow.
  return (d_min > ~max_delta) || (d_min + max_delta >= d_max);
}

// Given a vector of 64-bit values to be encoded and an S2CellId level, returns
// the optimal encoding parameters that should be used to encode each block.
// Also returns the global minimum value "base" and the number of bits that
// should be used to encode it ("base_bits").
BlockCode GetBlockCode(Span<const uint64> values, uint64 base,
                       bool have_exceptions) {
  // "b_min" and "b_max"n are the minimum and maximum values within this block.
  uint64 b_min = kException, b_max = 0;
  for (uint64 v : values) {
    if (v != kException) {
      b_min = min(b_min, v);
      b_max = max(b_max, v);
    }
  }
  if (b_min == kException) {
    // All values in this block are exceptions.
    return BlockCode{4, 0, 0};
  }

  // Adjust the min/max values so that they are relative to "base".
  b_min -= base;
  b_max -= base;

  // Determine the minimum possible delta length and overlap that can be used
  // to encode this block.  The block will usually be encodable using the
  // number of bits in (b_max - b_min) rounded up to a multiple of 4.  If this
  // is not possible, the preferred solution is to shift "offset" so that the
  // delta and offset values overlap by 4 bits (since this only costs an
  // average of 4 extra bits per block).  Otherwise we increase the delta size
  // by 4 bits.  Certain cases require that both of these techniques are used.
  //
  // Example 1: b_min = 0x72, b_max = 0x7e.  The range is 0x0c.  This can be
  // encoded using delta_bits = 4 and overlap_bits = 0, which allows us to
  // represent an offset of 0x70 and a maximum delta of 0x0f, so that we can
  // encode values up to 0x7f.
  //
  // Example 2: b_min = 0x78, b_max = 0x84.  The range is 0x0c, but in this
  // case it is not sufficient to use delta_bits = 4 and overlap_bits = 0
  // because we can again only represent an offset of 0x70, so the maximum
  // delta of 0x0f only lets us encode values up to 0x7f.  However if we
  // increase the overlap to 4 bits then we can represent an offset of 0x78,
  // which lets us encode values up to 0x78 + 0x0f = 0x87.
  //
  // Example 3: b_min = 0x08, b_max = 0x104.  The range is 0xfc, so we should
  // be able to use 8-bit deltas.  But even with a 4-bit overlap, we can still
  // only encode offset = 0 and a maximum value of 0xff.  (We don't allow
  // bigger overlaps because statistically they are not worthwhile.)  Instead
  // we increase the delta size to 12 bits, which handles this case easily.
  //
  // Example 4: b_min = 0xf08, b_max = 0x1004.  The range is 0xfc, so we
  // should be able to use 8-bit deltas.  With 8-bit deltas and no overlap, we
  // have offset = 0xf00 and a maximum encodable value of 0xfff.  With 8-bit
  // deltas and a 4-bit overlap, we still have offset = 0xf00 and a maximum
  // encodable value of 0xfff.  Even with 12-bit deltas, we have offset = 0
  // and we can still only represent 0xfff.  However with delta_bits = 12 and
  // overlap_bits = 4, we can represent offset = 0xf00 and a maximum encodable
  // value of 0xf00 + 0xfff = 0x1eff.
  //
  // It is possible to show that this last example is the worst case, i.e.  we
  // do not need to consider increasing delta_bits or overlap_bits further.
  int delta_bits =
      (max(1, static_cast<int>(absl::bit_width(b_max - b_min)) - 1) + 3) & ~3;
  int overlap_bits = 0;
  if (!CanEncode(b_min, b_max, delta_bits, 0, have_exceptions)) {
    if (CanEncode(b_min, b_max, delta_bits, 4, have_exceptions)) {
      overlap_bits = 4;
    } else {
      S2_DCHECK_LE(delta_bits, 60);
      delta_bits += 4;
      if (!CanEncode(b_min, b_max, delta_bits, 0, have_exceptions)) {
        S2_DCHECK(CanEncode(b_min, b_max, delta_bits, 4, have_exceptions));
        overlap_bits = 4;
      }
    }
  }

  // When the block size is 1 and no exceptions exist, we have delta_bits == 4
  // and overlap_bits == 0 which wastes 4 bits.  We fix this below, which
  // among other things reduces the encoding size for single leaf cells by one
  // byte.  (Note that when exceptions exist, delta_bits == 8 and overlap_bits
  // may be 0 or 4.  These cases are covered by the unit tests.)
  if (values.size() == 1 && !have_exceptions) {
    S2_DCHECK(delta_bits == 4 && overlap_bits == 0);
    delta_bits = 8;
  }

  // Now determine the number of bytes needed to encode "offset", given the
  // chosen delta length.
  uint64 max_delta = BitMask(delta_bits) - (have_exceptions ? kBlockSize : 0);
  int offset_bits = 0;
  if (b_max > max_delta) {
    // At least one byte of offset is required.  Round up the minimum offset
    // to the next encodable value, and determine how many bits it has.
    int offset_shift = delta_bits - overlap_bits;
    uint64 mask = BitMask(offset_shift);
    uint64 min_offset = (b_max - max_delta + mask) & ~mask;
    S2_DCHECK_GT(min_offset, 0);
    offset_bits =
        (Bits::FindMSBSetNonZero64(min_offset) + 1 - offset_shift + 7) & ~7;
    // A 64-bit offset can only be encoded with an overlap of 4 bits.
    if (offset_bits == 64) overlap_bits = 4;
  }
  return BlockCode{delta_bits, offset_bits, overlap_bits};
}

bool EncodedS2PointVector::InitCellIdsFormat(Decoder* decoder) {
  // This function inverts the encodings documented above.
  // First we decode the two-byte header.
  if (decoder->avail() < 2) return false;
  uint8 header1 = decoder->get8();
  uint8 header2 = decoder->get8();
  S2_DCHECK_EQ(header1 & 7, CELL_IDS);
  int last_block_count, base_bytes;
  cell_ids_.have_exceptions = (header1 & 8) != 0;
  last_block_count = (header1 >> 4) + 1;
  base_bytes = header2 & 7;
  cell_ids_.level = header2 >> 3;

  // Decode the base value (if any).
  uint64 base;
  if (!DecodeUintWithLength(base_bytes, decoder, &base)) return false;
  cell_ids_.base = base << BaseShift(cell_ids_.level, base_bytes << 3);

  // Initialize the vector of encoded blocks.
  if (!cell_ids_.blocks.Init(decoder)) return false;
  size_ = kBlockSize * (cell_ids_.blocks.size() - 1) + last_block_count;
  return true;
}

S2Point EncodedS2PointVector::DecodeCellIdsFormat(int i) const {
  // This function inverts the encodings documented above.

  // First we decode the block header.
  const char* ptr = cell_ids_.blocks.GetStart(i >> kBlockShift);
  uint8 header = *ptr++;
  int overlap_nibbles = (header >> 3) & 1;
  int offset_bytes = (header & 7) + overlap_nibbles;
  int delta_nibbles = (header >> 4) + 1;

  // Decode the offset for this block.
  int offset_shift = (delta_nibbles - overlap_nibbles) << 2;
  uint64 offset = GetUintWithLength<uint64>(ptr, offset_bytes) << offset_shift;
  ptr += offset_bytes;

  // Decode the delta for the requested value.
  int delta_nibble_offset = (i & (kBlockSize - 1)) * delta_nibbles;
  int delta_bytes = (delta_nibbles + 1) >> 1;
  const char* delta_ptr = ptr + (delta_nibble_offset >> 1);
  uint64 delta = GetUintWithLength<uint64>(delta_ptr, delta_bytes);
  delta >>= (delta_nibble_offset & 1) << 2;
  delta &= BitMask(delta_nibbles << 2);

  // Test whether this point is encoded as an exception.
  if (cell_ids_.have_exceptions) {
    if (delta < kBlockSize) {
      int block_size = min(kBlockSize, size_ - (i & ~(kBlockSize - 1)));
      ptr += (block_size * delta_nibbles + 1) >> 1;
      ptr += delta * sizeof(S2Point);
      return *reinterpret_cast<const S2Point*>(ptr);
    }
    delta -= kBlockSize;
  }

  // Otherwise convert the 64-bit value back to an S2Point.
  uint64 value = cell_ids_.base + offset + delta;
  int shift = S2CellId::kMaxLevel - cell_ids_.level;

  // The S2CellId version of the following code is:
  //   return S2CellId(((value << 1) | 1) << (2 * shift)).ToPoint();
  uint32 sj, tj;
  DeinterleaveUint32BitPairs(value, &sj, &tj);
  int si = (((sj << 1) | 1) << shift) & 0x7fffffff;
  int ti = (((tj << 1) | 1) << shift) & 0x7fffffff;
  int face = ((sj << shift) >> 30) | (((tj << (shift + 1)) >> 29) & 4);
  return S2::FaceUVtoXYZ(face, S2::STtoUV(S2::SiTitoST(si)),
                         S2::STtoUV(S2::SiTitoST(ti))).Normalize();
}

}  // namespace s2coding<|MERGE_RESOLUTION|>--- conflicted
+++ resolved
@@ -477,11 +477,7 @@
   // Now we encode the contents of each block.
   StringVectorEncoder blocks;
   vector<S2Point> exceptions;
-<<<<<<< HEAD
-  for (int i = 0; i < values.size(); i += kBlockSize) {
-=======
   for (size_t i = 0; i < values.size(); i += kBlockSize) {
->>>>>>> ce8e3380
     int block_size = min(kBlockSize, values.size() - i);
     BlockCode code = GetBlockCode(MakeSpan(&values[i], block_size),
                                   base, have_exceptions);
