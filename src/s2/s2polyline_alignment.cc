--- conflicted
+++ resolved
@@ -38,14 +38,9 @@
 namespace s2polyline_alignment {
 
 Window::Window(const vector<ColumnStride>& strides) {
-<<<<<<< HEAD
-  S2_DCHECK(!strides.empty()) << "Cannot construct empty window.";
-  S2_DCHECK(strides[0].start == 0) << "First element of start_cols is non-zero.";
-=======
   ABSL_DCHECK(!strides.empty()) << "Cannot construct empty window.";
   ABSL_DCHECK(strides[0].start == 0)
       << "First element of start_cols is non-zero.";
->>>>>>> 84bfd2c5
   strides_ = strides;
   rows_ = strides.size();
   cols_ = strides.back().end;
@@ -104,11 +99,7 @@
 // straightforward to do so. This method generally isn't very expensive so it
 // feels unnecessary to combine them.
 Window Window::Dilate(const int radius) const {
-<<<<<<< HEAD
-  S2_DCHECK(radius >= 0) << "Negative dilation radius.";
-=======
   ABSL_DCHECK(radius >= 0) << "Negative dilation radius.";
->>>>>>> 84bfd2c5
   vector<ColumnStride> new_strides(rows_);
   int prev_row, next_row;
   for (int row = 0; row < rows_; ++row) {
@@ -283,13 +274,8 @@
 double GetExactVertexAlignmentCost(const S2Polyline& a, const S2Polyline& b) {
   const int a_n = a.num_vertices();
   const int b_n = b.num_vertices();
-<<<<<<< HEAD
-  S2_CHECK(a_n > 0) << "A is empty polyline.";
-  S2_CHECK(b_n > 0) << "B is empty polyline.";
-=======
   ABSL_CHECK(a_n > 0) << "A is empty polyline.";
   ABSL_CHECK(b_n > 0) << "B is empty polyline.";
->>>>>>> 84bfd2c5
   vector<double> cost(b_n, DOUBLE_MAX);
   double left_diag_min_cost = 0;
   for (int row = 0; row < a_n; ++row) {
@@ -308,13 +294,8 @@
                                         const S2Polyline& b) {
   const int a_n = a.num_vertices();
   const int b_n = b.num_vertices();
-<<<<<<< HEAD
-  S2_CHECK(a_n > 0) << "A is empty polyline.";
-  S2_CHECK(b_n > 0) << "B is empty polyline.";
-=======
   ABSL_CHECK(a_n > 0) << "A is empty polyline.";
   ABSL_CHECK(b_n > 0) << "B is empty polyline.";
->>>>>>> 84bfd2c5
   const auto w = Window(vector<ColumnStride>(a_n, {0, b_n}));
   return DynamicTimewarp(a, b, w);
 }
