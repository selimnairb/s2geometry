--- conflicted
+++ resolved
@@ -20,20 +20,15 @@
 
 #include <cmath>
 
-<<<<<<< HEAD
-#include "s2/base/integral_types.h"
-#include "s2/base/logging.h"
-=======
+#include "s2/_fp_contract_off.h"
 #include "s2/base/types.h"
->>>>>>> 84bfd2c5
-#include "s2/util/coding/coder.h"
-#include "s2/_fp_contract_off.h"
 #include "s2/r2rect.h"
 #include "s2/s1chord_angle.h"
 #include "s2/s2cell_id.h"
 #include "s2/s2coords.h"
 #include "s2/s2point.h"
 #include "s2/s2region.h"
+#include "s2/util/coding/coder.h"
 #include "s2/util/math/vector.h"
 
 class Decoder;
@@ -63,19 +58,12 @@
   // (i.e. a cell's left edge is its left-ward neighbor's right edge).
   //
   enum Boundary {
-<<<<<<< HEAD
     // clang-format off
     kBottomEdge = 0,
     kRightEdge  = 1,
     kTopEdge    = 2,
     kLeftEdge   = 3
     // clang-format on
-=======
-    kBottomEdge = 0,
-    kRightEdge = 1,
-    kTopEdge = 2,
-    kLeftEdge = 3,
->>>>>>> 84bfd2c5
   };
 
   // The default constructor is required in order to use freelists.
