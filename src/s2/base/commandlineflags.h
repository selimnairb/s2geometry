--- conflicted
+++ resolved
@@ -29,19 +29,10 @@
 // If the GFlags library is available, map the local macro names to
 // GFlags macros.
 #define S2_DEFINE_bool  DEFINE_bool
-#define S2_DECLARE_bool  DECLARE_bool
-
 #define S2_DEFINE_double  DEFINE_double
-#define S2_DECLARE_double  DECLARE_double
-
 #define S2_DEFINE_int32  DEFINE_int32
-#define S2_DECLARE_int32  DECLARE_int32
-
 #define S2_DEFINE_int64  DEFINE_int64
-#define S2_DECLARE_int64  DECLARE_int64
-
 #define S2_DEFINE_string  DEFINE_string
-#define S2_DECLARE_string  DECLARE_string
 
 // gflags has its own int32 definitions.
 namespace absl {
@@ -53,50 +44,24 @@
 
 #else  // !defined(S2_USE_GFLAGS)
 
-#include <string>
-
-#include "s2/base/integral_types.h"
 
 // Create a set of gflags-like macros for declaring/defining flags. Use
 // a library-specific name to potential minimize clashes with GFlags.
 
 #define S2_DEFINE_bool(name, default_value, description) \
   bool FLAGS_##name = default_value
-<<<<<<< HEAD
-#define S2_DECLARE_bool(name) \
-  extern bool FLAGS_##name
+
 #define S2_DEFINE_double(name, default_value, description) \
   double FLAGS_##name = default_value
-#define S2_DECLARE_double(name) \
-  extern double FLAGS_##name
-=======
-
-#define DEFINE_double(name, default_value, description) \
-  double FLAGS_##name = default_value
->>>>>>> ce8e3380
 
 #define S2_DEFINE_int32(name, default_value, description) \
   int32 FLAGS_##name = default_value
-<<<<<<< HEAD
-#define S2_DECLARE_int32(name) \
-  extern int32 FLAGS_##name
-=======
->>>>>>> ce8e3380
 
 #define S2_DEFINE_int64(name, default_value, description) \
   int64 FLAGS_##name = default_value
-<<<<<<< HEAD
-#define S2_DECLARE_int64(name) extern int64 FLAGS_##name
-=======
->>>>>>> ce8e3380
 
 #define S2_DEFINE_string(name, default_value, description) \
   std::string FLAGS_##name = default_value
-<<<<<<< HEAD
-#define S2_DECLARE_string(name) \
-  extern std::string FLAGS_##name
-=======
->>>>>>> ce8e3380
 
 namespace absl {
 inline int32 GetFlag(int32 flag) { return flag; }
