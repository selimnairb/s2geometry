// Copyright Google Inc. All Rights Reserved.
//
// Licensed under the Apache License, Version 2.0 (the "License");
// you may not use this file except in compliance with the License.
// You may obtain a copy of the License at
//
//     http://www.apache.org/licenses/LICENSE-2.0
//
// Unless required by applicable law or agreed to in writing, software
// distributed under the License is distributed on an "AS-IS" BASIS,
// WITHOUT WARRANTIES OR CONDITIONS OF ANY KIND, either express or implied.
// See the License for the specific language governing permissions and
// limitations under the License.
//

#ifndef S2_BASE_PORT_H_
#define S2_BASE_PORT_H_

// This file contains things that are not used in third_party/absl but needed by
// s2geometry. It is structed into the following high-level categories:
// - Endianness
// - Performance optimization (alignment)

#include <cstring>

#include "s2/base/integral_types.h"
<<<<<<< HEAD
#include "absl/base/config.h"
#include "absl/base/port.h"  // IWYU pragma: keep

#ifdef SWIG
%include "third_party/absl/base/port.h"
#endif

// -----------------------------------------------------------------------------
// MSVC Specific Requirements
// -----------------------------------------------------------------------------

#ifdef _MSC_VER /* if Visual C++ */

#include <intrin.h>
#include <process.h>  // _getpid()

// clang-format off
#include <winsock2.h>  // Must come before <windows.h>
#include <windows.h>
// clang-format on

#undef ERROR
#undef DELETE
#undef DIFFERENCE
#define STDIN_FILENO 0
#define STDOUT_FILENO 1
#define STDERR_FILENO 2
#define S_IRUSR 00400
#define S_IWUSR 00200
#define S_IXUSR 00100
#define S_IRGRP 00040
#define S_IWGRP 00020
#define S_IXGRP 00010
#define S_IROTH 00004
#define S_IWOTH 00002
#define S_IXOTH 00001

// This compiler flag can be easily overlooked on MSVC.
// _CHAR_UNSIGNED gets set with the /J flag.
#ifndef _CHAR_UNSIGNED
#error chars must be unsigned!  Use the /J flag on the compiler command line.  // NOLINT
#endif

// Allow comparisons between signed and unsigned values.
//
// Lots of Google code uses this pattern:
//   for (int i = 0; i < container.size(); ++i)
// Since size() returns an unsigned value, this warning would trigger
// frequently.  Very few of these instances are actually bugs since containers
// rarely exceed MAX_INT items.  Unfortunately, there are bugs related to
// signed-unsigned comparisons that have been missed because we disable this
// warning.  For example:
//   const long stop_time = os::GetMilliseconds() + kWaitTimeoutMillis;
//   while (os::GetMilliseconds() <= stop_time) { ... }
#pragma warning(disable : 4018)  // level 3
#pragma warning(disable : 4267)  // level 3

// Don't warn about unused local variables.
//
// extension to silence particular instances of this warning.  There's no way
// to define ABSL_ATTRIBUTE_UNUSED to quiet particular instances of this warning
// in VC++, so we disable it globally.  Currently, there aren't many false
// positives, so perhaps we can address those in the future and re-enable these
// warnings, which sometimes catch real bugs.
#pragma warning(disable : 4101)  // level 3

// Allow initialization and assignment to a smaller type without warnings about
// possible loss of data.
//
// There is a distinct warning, 4267, that warns about size_t conversions to
// smaller types, but we don't currently disable that warning.
//
// Correct code can be written in such a way as to avoid false positives
// by making the conversion explicit, but Google code isn't usually that
// verbose.  There are too many false positives to address at this time.  Note
// that this warning triggers at levels 2, 3, and 4 depending on the specific
// type of conversion.  By disabling it, we not only silence minor narrowing
// conversions but also serious ones.
#pragma warning(disable : 4244)  // level 2, 3, and 4

// Allow silent truncation of double to float.
//
// Silencing this warning has caused us to miss some subtle bugs.
#pragma warning(disable : 4305)  // level 1

// Allow a constant to be assigned to a type that is too small.
//
// I don't know why we allow this at all.  I can't think of a case where this
// wouldn't be a bug, but enabling the warning breaks many builds today.
#pragma warning(disable : 4307)  // level 2

// Allow passing the this pointer to an initializer even though it refers
// to an uninitialized object.
//
// Some observer implementations rely on saving the this pointer.  Those are
// safe because the pointer is not dereferenced until after the object is fully
// constructed.  This could however, obscure other instances.  In the future, we
// should look into disabling this warning locally rather globally.
#pragma warning(disable : 4355)  // level 1 and 4

// Allow implicit coercion from an integral type to a bool.
//
// These could be avoided by making the code more explicit, but that's never
// been the style here, so there would be many false positives.  It's not
// obvious if a true positive would ever help to find an actual bug.
#pragma warning(disable : 4800)  // level 3

#endif  // _MSC_VER
=======
>>>>>>> 9b878cdc

// -----------------------------------------------------------------------------
// Endianness
// -----------------------------------------------------------------------------

// IS_LITTLE_ENDIAN, IS_BIG_ENDIAN
#if defined(__linux__) || defined(__ANDROID__)
#include <endian.h>

#elif defined(__APPLE__)

// BIG_ENDIAN
#include <machine/endian.h>  // NOLINT(build/include)

/* Let's try and follow the Linux convention */
#define __BYTE_ORDER BYTE_ORDER
#define __LITTLE_ENDIAN LITTLE_ENDIAN
#define __BIG_ENDIAN BIG_ENDIAN

#endif

// defines __BYTE_ORDER
#ifdef _WIN32
#define __BYTE_ORDER __LITTLE_ENDIAN
#define IS_LITTLE_ENDIAN
#else // _WIN32

// define the macros IS_LITTLE_ENDIAN or IS_BIG_ENDIAN
// using the above endian definitions from endian.h if
// endian.h was included
#ifdef __BYTE_ORDER
#if __BYTE_ORDER == __LITTLE_ENDIAN
#define IS_LITTLE_ENDIAN
#endif

#if __BYTE_ORDER == __BIG_ENDIAN
#define IS_BIG_ENDIAN
#endif

#else  // __BYTE_ORDER

#if defined(__LITTLE_ENDIAN__)
#define IS_LITTLE_ENDIAN
#elif defined(__BIG_ENDIAN__)
#define IS_BIG_ENDIAN
#endif

#endif  // __BYTE_ORDER
#endif  // _WIN32

<<<<<<< HEAD
// byte swap functions (bswap_16, bswap_32, bswap_64).

// The following guarantees declaration of the byte swap functions
#ifdef _MSC_VER
#include <cstdlib>  // NOLINT(build/include)

#define bswap_16(x) _byteswap_ushort(x)
#define bswap_32(x) _byteswap_ulong(x)
#define bswap_64(x) _byteswap_uint64(x)

#elif defined(__APPLE__)
// Mac OS X / Darwin features
#include <libkern/OSByteOrder.h>

#define bswap_16(x) OSSwapInt16(x)
#define bswap_32(x) OSSwapInt32(x)
#define bswap_64(x) OSSwapInt64(x)

#elif defined(__GLIBC__) || defined(__BIONIC__) || defined(__ASYLO__) || \
    0
#include <byteswap.h>  // IWYU pragma: export

#else

static inline uint16 bswap_16(uint16 x) {
#ifdef __cplusplus
  return static_cast<uint16>(((x & 0xFF) << 8) | ((x & 0xFF00) >> 8));
#else
  return (uint16)(((x & 0xFF) << 8) | ((x & 0xFF00) >> 8));  // NOLINT
#endif  // __cplusplus
}
#define bswap_16(x) bswap_16(x)
static inline uint32 bswap_32(uint32 x) {
  return (((x & 0xFF) << 24) | ((x & 0xFF00) << 8) | ((x & 0xFF0000) >> 8) |
          ((x & 0xFF000000) >> 24));
}
#define bswap_32(x) bswap_32(x)
static inline uint64 bswap_64(uint64 x) {
  return (((x & (uint64)0xFF) << 56) | ((x & (uint64)0xFF00) << 40) |
          ((x & (uint64)0xFF0000) << 24) | ((x & (uint64)0xFF000000) << 8) |
          ((x & (uint64)0xFF00000000) >> 8) |
          ((x & (uint64)0xFF0000000000) >> 24) |
          ((x & (uint64)0xFF000000000000) >> 40) |
          ((x & (uint64)0xFF00000000000000) >> 56));
}
#define bswap_64(x) bswap_64(x)

#endif

// printf macros for size_t, in the style of inttypes.h
#if defined(_LP64) || defined(__APPLE__)
#define __PRIS_PREFIX "z"
#else
#define __PRIS_PREFIX
#endif

// Use these macros after a % in a printf format string
// to get correct 32/64 bit behavior, like this:
// size_t size = records.size();
// printf("%" PRIuS "\n", size);
#define PRIdS __PRIS_PREFIX "d"
#define PRIxS __PRIS_PREFIX "x"
#define PRIuS __PRIS_PREFIX "u"
#define PRIXS __PRIS_PREFIX "X"
#define PRIoS __PRIS_PREFIX "o"

=======
>>>>>>> 9b878cdc
// -----------------------------------------------------------------------------
// Performance Optimization
// -----------------------------------------------------------------------------

// Alignment

// Unaligned APIs

// Portable handling of unaligned loads, stores, and copies. These are simply
// constant-length memcpy calls.
//
// TODO(user): These APIs are forked in Abseil, see
// "third_party/absl/base/internal/unaligned_access.h".
//
// The unaligned API is C++ only.  The declarations use C++ features
// (namespaces, inline) which are absent or incompatible in C.
#if defined(__cplusplus)

namespace base {

// Can't use ATTRIBUTE_NO_SANITIZE_MEMORY because this file is included before
// attributes.h is.
#ifdef __has_attribute
#if __has_attribute(no_sanitize_memory)
#define NO_SANITIZE_MEMORY __attribute__((no_sanitize_memory))
#endif  // __has_attribute(no_sanitize_memory)
#endif  // defined __has_attribute

#ifndef NO_SANITIZE_MEMORY
#define NO_SANITIZE_MEMORY /**/
#endif

template <typename T>
T NO_SANITIZE_MEMORY UnalignedLoad(const void *p) {
  T t;
  memcpy(&t, p, sizeof t);
  return t;
}

#undef NO_SANITIZE_MEMORY

<<<<<<< HEAD
inline void UnalignedCopy32(const void *src, void *dst) { memcpy(dst, src, 4); }

inline void UnalignedCopy64(const void *src, void *dst) { memcpy(dst, src, 8); }
=======
template <typename T>
void UnalignedStore(void *p, T t) {
  memcpy(p, &t, sizeof t);
}
}  // namespace base

inline uint16 UNALIGNED_LOAD16(const void *p) {
  return base::UnalignedLoad<uint16>(p);
}

inline uint32 UNALIGNED_LOAD32(const void *p) {
  return base::UnalignedLoad<uint32>(p);
}

inline uint64 UNALIGNED_LOAD64(const void *p) {
  return base::UnalignedLoad<uint64>(p);
}

inline void UNALIGNED_STORE16(void *p, uint16 v) {
  base::UnalignedStore(p, v);
}

inline void UNALIGNED_STORE32(void *p, uint32 v) {
  base::UnalignedStore(p, v);
}

inline void UNALIGNED_STORE64(void *p, uint64 v) {
  base::UnalignedStore(p, v);
}
>>>>>>> 9b878cdc

#endif  // defined(__cplusplus), end of unaligned API

#endif  // S2_BASE_PORT_H_<|MERGE_RESOLUTION|>--- conflicted
+++ resolved
@@ -24,117 +24,6 @@
 #include <cstring>
 
 #include "s2/base/integral_types.h"
-<<<<<<< HEAD
-#include "absl/base/config.h"
-#include "absl/base/port.h"  // IWYU pragma: keep
-
-#ifdef SWIG
-%include "third_party/absl/base/port.h"
-#endif
-
-// -----------------------------------------------------------------------------
-// MSVC Specific Requirements
-// -----------------------------------------------------------------------------
-
-#ifdef _MSC_VER /* if Visual C++ */
-
-#include <intrin.h>
-#include <process.h>  // _getpid()
-
-// clang-format off
-#include <winsock2.h>  // Must come before <windows.h>
-#include <windows.h>
-// clang-format on
-
-#undef ERROR
-#undef DELETE
-#undef DIFFERENCE
-#define STDIN_FILENO 0
-#define STDOUT_FILENO 1
-#define STDERR_FILENO 2
-#define S_IRUSR 00400
-#define S_IWUSR 00200
-#define S_IXUSR 00100
-#define S_IRGRP 00040
-#define S_IWGRP 00020
-#define S_IXGRP 00010
-#define S_IROTH 00004
-#define S_IWOTH 00002
-#define S_IXOTH 00001
-
-// This compiler flag can be easily overlooked on MSVC.
-// _CHAR_UNSIGNED gets set with the /J flag.
-#ifndef _CHAR_UNSIGNED
-#error chars must be unsigned!  Use the /J flag on the compiler command line.  // NOLINT
-#endif
-
-// Allow comparisons between signed and unsigned values.
-//
-// Lots of Google code uses this pattern:
-//   for (int i = 0; i < container.size(); ++i)
-// Since size() returns an unsigned value, this warning would trigger
-// frequently.  Very few of these instances are actually bugs since containers
-// rarely exceed MAX_INT items.  Unfortunately, there are bugs related to
-// signed-unsigned comparisons that have been missed because we disable this
-// warning.  For example:
-//   const long stop_time = os::GetMilliseconds() + kWaitTimeoutMillis;
-//   while (os::GetMilliseconds() <= stop_time) { ... }
-#pragma warning(disable : 4018)  // level 3
-#pragma warning(disable : 4267)  // level 3
-
-// Don't warn about unused local variables.
-//
-// extension to silence particular instances of this warning.  There's no way
-// to define ABSL_ATTRIBUTE_UNUSED to quiet particular instances of this warning
-// in VC++, so we disable it globally.  Currently, there aren't many false
-// positives, so perhaps we can address those in the future and re-enable these
-// warnings, which sometimes catch real bugs.
-#pragma warning(disable : 4101)  // level 3
-
-// Allow initialization and assignment to a smaller type without warnings about
-// possible loss of data.
-//
-// There is a distinct warning, 4267, that warns about size_t conversions to
-// smaller types, but we don't currently disable that warning.
-//
-// Correct code can be written in such a way as to avoid false positives
-// by making the conversion explicit, but Google code isn't usually that
-// verbose.  There are too many false positives to address at this time.  Note
-// that this warning triggers at levels 2, 3, and 4 depending on the specific
-// type of conversion.  By disabling it, we not only silence minor narrowing
-// conversions but also serious ones.
-#pragma warning(disable : 4244)  // level 2, 3, and 4
-
-// Allow silent truncation of double to float.
-//
-// Silencing this warning has caused us to miss some subtle bugs.
-#pragma warning(disable : 4305)  // level 1
-
-// Allow a constant to be assigned to a type that is too small.
-//
-// I don't know why we allow this at all.  I can't think of a case where this
-// wouldn't be a bug, but enabling the warning breaks many builds today.
-#pragma warning(disable : 4307)  // level 2
-
-// Allow passing the this pointer to an initializer even though it refers
-// to an uninitialized object.
-//
-// Some observer implementations rely on saving the this pointer.  Those are
-// safe because the pointer is not dereferenced until after the object is fully
-// constructed.  This could however, obscure other instances.  In the future, we
-// should look into disabling this warning locally rather globally.
-#pragma warning(disable : 4355)  // level 1 and 4
-
-// Allow implicit coercion from an integral type to a bool.
-//
-// These could be avoided by making the code more explicit, but that's never
-// been the style here, so there would be many false positives.  It's not
-// obvious if a true positive would ever help to find an actual bug.
-#pragma warning(disable : 4800)  // level 3
-
-#endif  // _MSC_VER
-=======
->>>>>>> 9b878cdc
 
 // -----------------------------------------------------------------------------
 // Endianness
@@ -185,75 +74,6 @@
 #endif  // __BYTE_ORDER
 #endif  // _WIN32
 
-<<<<<<< HEAD
-// byte swap functions (bswap_16, bswap_32, bswap_64).
-
-// The following guarantees declaration of the byte swap functions
-#ifdef _MSC_VER
-#include <cstdlib>  // NOLINT(build/include)
-
-#define bswap_16(x) _byteswap_ushort(x)
-#define bswap_32(x) _byteswap_ulong(x)
-#define bswap_64(x) _byteswap_uint64(x)
-
-#elif defined(__APPLE__)
-// Mac OS X / Darwin features
-#include <libkern/OSByteOrder.h>
-
-#define bswap_16(x) OSSwapInt16(x)
-#define bswap_32(x) OSSwapInt32(x)
-#define bswap_64(x) OSSwapInt64(x)
-
-#elif defined(__GLIBC__) || defined(__BIONIC__) || defined(__ASYLO__) || \
-    0
-#include <byteswap.h>  // IWYU pragma: export
-
-#else
-
-static inline uint16 bswap_16(uint16 x) {
-#ifdef __cplusplus
-  return static_cast<uint16>(((x & 0xFF) << 8) | ((x & 0xFF00) >> 8));
-#else
-  return (uint16)(((x & 0xFF) << 8) | ((x & 0xFF00) >> 8));  // NOLINT
-#endif  // __cplusplus
-}
-#define bswap_16(x) bswap_16(x)
-static inline uint32 bswap_32(uint32 x) {
-  return (((x & 0xFF) << 24) | ((x & 0xFF00) << 8) | ((x & 0xFF0000) >> 8) |
-          ((x & 0xFF000000) >> 24));
-}
-#define bswap_32(x) bswap_32(x)
-static inline uint64 bswap_64(uint64 x) {
-  return (((x & (uint64)0xFF) << 56) | ((x & (uint64)0xFF00) << 40) |
-          ((x & (uint64)0xFF0000) << 24) | ((x & (uint64)0xFF000000) << 8) |
-          ((x & (uint64)0xFF00000000) >> 8) |
-          ((x & (uint64)0xFF0000000000) >> 24) |
-          ((x & (uint64)0xFF000000000000) >> 40) |
-          ((x & (uint64)0xFF00000000000000) >> 56));
-}
-#define bswap_64(x) bswap_64(x)
-
-#endif
-
-// printf macros for size_t, in the style of inttypes.h
-#if defined(_LP64) || defined(__APPLE__)
-#define __PRIS_PREFIX "z"
-#else
-#define __PRIS_PREFIX
-#endif
-
-// Use these macros after a % in a printf format string
-// to get correct 32/64 bit behavior, like this:
-// size_t size = records.size();
-// printf("%" PRIuS "\n", size);
-#define PRIdS __PRIS_PREFIX "d"
-#define PRIxS __PRIS_PREFIX "x"
-#define PRIuS __PRIS_PREFIX "u"
-#define PRIXS __PRIS_PREFIX "X"
-#define PRIoS __PRIS_PREFIX "o"
-
-=======
->>>>>>> 9b878cdc
 // -----------------------------------------------------------------------------
 // Performance Optimization
 // -----------------------------------------------------------------------------
@@ -295,11 +115,6 @@
 
 #undef NO_SANITIZE_MEMORY
 
-<<<<<<< HEAD
-inline void UnalignedCopy32(const void *src, void *dst) { memcpy(dst, src, 4); }
-
-inline void UnalignedCopy64(const void *src, void *dst) { memcpy(dst, src, 8); }
-=======
 template <typename T>
 void UnalignedStore(void *p, T t) {
   memcpy(p, &t, sizeof t);
@@ -329,7 +144,6 @@
 inline void UNALIGNED_STORE64(void *p, uint64 v) {
   base::UnalignedStore(p, v);
 }
->>>>>>> 9b878cdc
 
 #endif  // defined(__cplusplus), end of unaligned API
 
