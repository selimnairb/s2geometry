--- conflicted
+++ resolved
@@ -30,13 +30,10 @@
 #include <type_traits>
 
 #include "absl/base/casts.h"  // IWYU pragma: keep
-<<<<<<< HEAD
-
-#include "s2/base/logging.h"
-=======
 #include "absl/base/config.h"
 #include "absl/log/log.h"
->>>>>>> 9b878cdc
+
+#include "s2/base/logging.h"
 
 // An "upcast", i.e. a conversion from a pointer to an object to a pointer to a
 // base subobject, always succeeds if the base is unambiguous and accessible,
