--- conflicted
+++ resolved
@@ -15,29 +15,10 @@
 
 #include "strings/split.h"
 
-<<<<<<< HEAD
-#include <assert.h>
-#include <stdlib.h>
-#include <string.h>
-#include <iterator>
-#include <limits>
-
-#include <glog/logging.h>
-
-#include "base/integral_types.h"
-#include "base/macros.h"
-#include "base/strtoint.h"
-#include "strings/ascii_ctype.h"
-#include "strings/util.h"
-#include "util/hash/hash.h"
-
-using std::vector;
-=======
 #include <functional>
 #include <sstream>
 #include <string>
 #include <vector>
->>>>>>> 92fa120b
 
 namespace strings {
 
