// Copyright 2008 Google Inc. All Rights Reserved.
//
// Licensed under the Apache License, Version 2.0 (the "License");
// you may not use this file except in compliance with the License.
// You may obtain a copy of the License at
//
//     http://www.apache.org/licenses/LICENSE-2.0
//
// Unless required by applicable law or agreed to in writing, software
// distributed under the License is distributed on an "AS-IS" BASIS,
// WITHOUT WARRANTIES OR CONDITIONS OF ANY KIND, either express or implied.
// See the License for the specific language governing permissions and
// limitations under the License.
//


#include "util/math/mathutil.h"

#include <cmath>
#include <cstdlib>

<<<<<<< HEAD
#include <glog/logging.h>

#include "base/integral_types.h"

MathUtil::QuadraticRootType MathUtil::DegenerateQuadraticRoots(
    long double b,
    long double c,
    long double *r1,
    long double *r2) {
  // This degenerate quadratic is really a linear equation b * x = -c.
  if (b == 0.0) {
    // The equation is constant, c == 0.
    if (c == 0.0) {
      // Quadratic equation is 0==0; treat as ambiguous, as if a==epsilon.
      *r1 = *r2 = 0.0;
      return kAmbiguous;
    }
    return kNoRealRoots;
  }
  // The linear equation has a single root at x = -c / b, not a double
  // one.  Respond as if a==epsilon: The other root is at "infinity",
  // which we signal with HUGE_VAL so that the behavior stays consistent
  // as a->0.
  *r1 = -c / b;
  *r2 = HUGE_VAL;
  return kTwoRealRoots;
=======
namespace {
// Returns the sign of x:
//   -1 if x < 0,
//   +1 if x > 0,
//    0 if x = 0.
template <class T>
inline T sgn(const T x) {
  return (x == 0 ? 0 : (x < 0 ? -1 : 1));
>>>>>>> 8e34dd23
}
}  // namespace

bool MathUtil::RealRootsForCubic(long double const a,
                                 long double const b,
                                 long double const c,
                                 long double *const r1,
                                 long double *const r2,
                                 long double *const r3) {
  // According to Numerical Recipes (pp. 184-5), what
  // follows is an arrangement of computations to
  // compute the roots of a cubic that minimizes
  // roundoff error (as pointed out by A.J. Glassman).

  long double const a_squared = a * a, a_third = a / 3.0, b_tripled = 3.0 * b;
  long double const Q = (a_squared - b_tripled) / 9.0;
  long double const R =
      (2.0 * a_squared * a - 3.0 * a * b_tripled + 27.0 * c) / 54.0;

  long double const R_squared = R * R;
  long double const Q_cubed = Q * Q * Q;

  if (R_squared < Q_cubed) {
    long double const root_Q = sqrt(Q);
    long double const two_pi_third = 2.0 * M_PI / 3.0;
    long double const theta_third = acos(R / sqrt(Q_cubed)) / 3.0;
    long double const minus_two_root_Q = -2.0 * root_Q;

    *r1 = minus_two_root_Q * cos(theta_third) - a_third;
    *r2 = minus_two_root_Q * cos(theta_third + two_pi_third) - a_third;
    *r3 = minus_two_root_Q * cos(theta_third - two_pi_third) - a_third;

    return true;
  }

  long double const A =
    -sgn(R) * pow(std::abs(R) + sqrt(R_squared - Q_cubed), 1.0 / 3.0L);

  if (A != 0.0) {  // in which case, B from NR is zero
    *r1 = A + Q / A - a_third;
    return false;
  }

  *r1 = *r2 = *r3 = -a_third;
  return true;
}<|MERGE_RESOLUTION|>--- conflicted
+++ resolved
@@ -19,34 +19,6 @@
 #include <cmath>
 #include <cstdlib>
 
-<<<<<<< HEAD
-#include <glog/logging.h>
-
-#include "base/integral_types.h"
-
-MathUtil::QuadraticRootType MathUtil::DegenerateQuadraticRoots(
-    long double b,
-    long double c,
-    long double *r1,
-    long double *r2) {
-  // This degenerate quadratic is really a linear equation b * x = -c.
-  if (b == 0.0) {
-    // The equation is constant, c == 0.
-    if (c == 0.0) {
-      // Quadratic equation is 0==0; treat as ambiguous, as if a==epsilon.
-      *r1 = *r2 = 0.0;
-      return kAmbiguous;
-    }
-    return kNoRealRoots;
-  }
-  // The linear equation has a single root at x = -c / b, not a double
-  // one.  Respond as if a==epsilon: The other root is at "infinity",
-  // which we signal with HUGE_VAL so that the behavior stays consistent
-  // as a->0.
-  *r1 = -c / b;
-  *r2 = HUGE_VAL;
-  return kTwoRealRoots;
-=======
 namespace {
 // Returns the sign of x:
 //   -1 if x < 0,
@@ -55,7 +27,6 @@
 template <class T>
 inline T sgn(const T x) {
   return (x == 0 ? 0 : (x < 0 ? -1 : 1));
->>>>>>> 8e34dd23
 }
 }  // namespace
 
