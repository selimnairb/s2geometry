cmake_minimum_required(VERSION 3.12)

project(s2-geometry
	VERSION 0.10.0)

include(CMakeDependentOption)
include(CheckCXXCompilerFlag)
include(FeatureSummary)
include(FindPackageHandleStandardArgs)
include(GNUInstallDirs)

set(CMAKE_EXPORT_COMPILE_COMMANDS ON)
# Avoid "Policy CMP0042 is not set" warning on macOS.
if (APPLE)
    set(CMAKE_MACOSX_RPATH TRUE)
endif()

# s2geometry needs to use the same C++ standard that absl used to avoid
# undefined symbol errors since ABSL_HAVE_STD_STRING_VIEW etc will
# end up defined differently.  There is probably a better way to achieve
# this than assuming what absl used. 
# Using CACHE allows the user to override the default.
set(CMAKE_CXX_STANDARD 11 CACHE STRING "The C++ standard to build with")
set(CMAKE_CXX_STANDARD_REQUIRED ON)
# No compiler-specific extensions, i.e. -std=c++11, not -std=gnu++11.
set(CMAKE_CXX_EXTENSIONS OFF)

list(APPEND CMAKE_MODULE_PATH "${CMAKE_SOURCE_DIR}/third_party/cmake")

option(WITH_GFLAGS "Use gflags to change command line flags." OFF)
add_feature_info(GFLAGS WITH_GFLAGS
                 "allows changing command line flags.")

# glog option can only be turned on if gflags is on.
cmake_dependent_option(WITH_GLOG "Use glog for logging." ON
                       "WITH_GFLAGS" OFF)
add_feature_info(GLOG WITH_GLOG "provides logging configurability.")

option(BUILD_SHARED_LIBS "Build shared libraries instead of static." ON)
add_feature_info(SHARED_LIBS BUILD_SHARED_LIBS
                 "builds shared libraries instead of static.")

option(BUILD_EXAMPLES "Build s2 documentation examples." ON)

option(WITH_PYTHON "Add python interface" OFF)
add_feature_info(PYTHON WITH_PYTHON "provides python interface to S2")

feature_summary(WHAT ALL)

if (WITH_GLOG)
    find_package(Glog REQUIRED)
    # FindGFlags.cmake and FindGlog.cmake do not seem to implement REQUIRED;
    # check manually.
    if (NOT ${GLOG_FOUND})
        message(FATAL_ERROR "Glog requested but not found")
    endif()
    add_definitions(-DS2_USE_GLOG)
else()
    # Don't output anything for LOG(INFO).
    add_definitions(-DABSL_MIN_LOG_LEVEL=1)
endif()

if (WITH_GFLAGS)
    find_package(GFlags REQUIRED)
    if (NOT ${GFLAGS_FOUND})
        message(FATAL_ERROR "GFlags requested but not found")
    endif()
    add_definitions(-DS2_USE_GFLAGS)
endif()

# If we already have abseil we don't need to find it, for an example:
# add_subdirectory(absl-submbodule)
# add_subdirectory(s2-submodule)
if (NOT TARGET absl::base)
    find_package(absl REQUIRED)
endif()
find_package(OpenSSL REQUIRED)
# pthreads isn't used directly, but this is still required for std::thread.
find_package(Threads REQUIRED)

if (WITH_PYTHON)
    # Should be easy to make it work with swig3, but some args to %pythonprepend
    # seem to be different and were changed.
    find_package(SWIG 4.0)
    # Use Python3_ROOT_DIR to help find python3, if the correct location is not
    # being found by default.
    find_package(Python3 COMPONENTS Interpreter Development)
endif()

<<<<<<< HEAD
if (MSVC)
    # Use unsigned characters
    add_definitions(-J)
    # Make sure cmath header defines things like M_PI
    add_definitions(-D_USE_MATH_DEFINES)
    # Make sure Windows doesn't define min/max macros that interfere with STL
    add_definitions(-DNOMINMAX)
else()
    # Avoid megabytes of warnings like:
    # util/math/vector.h:178:16: warning: optimization attribute on
    # ‘double sqrt(double)’ follows definition but the attribute doesn’t
    # match [-Wattributes]
    add_definitions(-Wno-attributes)
    add_definitions(-Wno-deprecated-declarations)
endif()
=======
# s2geometry needs to use the same C++ standard that absl used to avoid
# undefined symbol errors since ABSL_HAVE_STD_STRING_VIEW etc will
# end up defined differently.  There is probably a better way to achieve
# this than assuming what absl used.
set(CMAKE_CXX_STANDARD 14)
set(CMAKE_CXX_STANDARD_REQUIRED ON)
# No compiler-specific extensions, i.e. -std=c++14, not -std=gnu++14.
set(CMAKE_CXX_EXTENSIONS OFF)

# Avoid megabytes of warnings like:
# util/math/vector.h:178:16: warning: optimization attribute on
# ‘double sqrt(double)’ follows definition but the attribute doesn’t
# match [-Wattributes]
add_definitions(-Wno-attributes)
add_definitions(-Wno-deprecated-declarations)
>>>>>>> ce8e3380

# If OpenSSL is installed in a non-standard location, configure with
# something like:
# OPENSSL_ROOT_DIR=/usr/local/opt/openssl cmake ..
include_directories(
    ${GFLAGS_INCLUDE_DIRS} ${GLOG_INCLUDE_DIRS} ${OPENSSL_INCLUDE_DIR})

if (WITH_PYTHON)
    include_directories(${Python3_INCLUDE_DIRS})
endif()

include_directories(src)

add_library(s2
            src/s2/encoded_s2cell_id_vector.cc
            src/s2/encoded_s2point_vector.cc
            src/s2/encoded_s2shape_index.cc
            src/s2/encoded_string_vector.cc
            src/s2/id_set_lexicon.cc
            src/s2/mutable_s2shape_index.cc
            src/s2/r2rect.cc
            src/s2/s1angle.cc
            src/s2/s1chord_angle.cc
            src/s2/s1interval.cc
            src/s2/s2boolean_operation.cc
            src/s2/s2buffer_operation.cc
            src/s2/s2builder.cc
            src/s2/s2builder_graph.cc
            src/s2/s2builderutil_closed_set_normalizer.cc
            src/s2/s2builderutil_find_polygon_degeneracies.cc
            src/s2/s2builderutil_get_snapped_winding_delta.cc
            src/s2/s2builderutil_lax_polygon_layer.cc
            src/s2/s2builderutil_lax_polyline_layer.cc
            src/s2/s2builderutil_s2point_vector_layer.cc
            src/s2/s2builderutil_s2polygon_layer.cc
            src/s2/s2builderutil_s2polyline_layer.cc
            src/s2/s2builderutil_s2polyline_vector_layer.cc
            src/s2/s2builderutil_snap_functions.cc
            src/s2/s2cap.cc
            src/s2/s2cell.cc
            src/s2/s2cell_id.cc
            src/s2/s2cell_index.cc
            src/s2/s2cell_union.cc
            src/s2/s2centroids.cc
            src/s2/s2closest_cell_query.cc
            src/s2/s2closest_edge_query.cc
            src/s2/s2closest_point_query.cc
            src/s2/s2contains_vertex_query.cc
            src/s2/s2convex_hull_query.cc
            src/s2/s2coords.cc
            src/s2/s2crossing_edge_query.cc
            src/s2/s2debug.cc
            src/s2/s2earth.cc
            src/s2/s2edge_clipping.cc
            src/s2/s2edge_crosser.cc
            src/s2/s2edge_crossings.cc
            src/s2/s2edge_distances.cc
            src/s2/s2edge_tessellator.cc
            src/s2/s2error.cc
            src/s2/s2furthest_edge_query.cc
            src/s2/s2hausdorff_distance_query.cc
            src/s2/s2latlng.cc
            src/s2/s2latlng_rect.cc
            src/s2/s2latlng_rect_bounder.cc
            src/s2/s2lax_loop_shape.cc
            src/s2/s2lax_polygon_shape.cc
            src/s2/s2lax_polyline_shape.cc
            src/s2/s2loop.cc
            src/s2/s2loop_measures.cc
            src/s2/s2measures.cc
            src/s2/s2memory_tracker.cc
            src/s2/s2metrics.cc
            src/s2/s2max_distance_targets.cc
            src/s2/s2min_distance_targets.cc
            src/s2/s2padded_cell.cc
            src/s2/s2point_compression.cc
            src/s2/s2point_region.cc
            src/s2/s2pointutil.cc
            src/s2/s2polygon.cc
            src/s2/s2polyline.cc
            src/s2/s2polyline_alignment.cc
            src/s2/s2polyline_measures.cc
            src/s2/s2polyline_simplifier.cc
            src/s2/s2predicates.cc
            src/s2/s2projections.cc
            src/s2/s2r2rect.cc
            src/s2/s2region.cc
            src/s2/s2region_term_indexer.cc
            src/s2/s2region_coverer.cc
            src/s2/s2region_intersection.cc
            src/s2/s2region_union.cc
            src/s2/s2shape_index.cc
            src/s2/s2shape_index_buffered_region.cc
            src/s2/s2shape_index_measures.cc
            src/s2/s2shape_measures.cc
            src/s2/s2shape_nesting_query.cc
            src/s2/s2shapeutil_build_polygon_boundaries.cc
            src/s2/s2shapeutil_coding.cc
            src/s2/s2shapeutil_contains_brute_force.cc
            src/s2/s2shapeutil_conversion.cc
            src/s2/s2shapeutil_edge_iterator.cc
            src/s2/s2shapeutil_get_reference_point.cc
            src/s2/s2shapeutil_visit_crossing_edge_pairs.cc
            src/s2/s2text_format.cc
            src/s2/s2wedge_relations.cc
            src/s2/s2winding_operation.cc
            src/s2/strings/serialize.cc
            src/s2/util/bits/bit-interleave.cc
            src/s2/util/coding/coder.cc
            src/s2/util/coding/varint.cc
            src/s2/util/math/exactfloat/exactfloat.cc
            src/s2/util/math/mathutil.cc
            src/s2/util/units/length-units.cc)

if (GTEST_ROOT)
  add_library(s2testing STATIC
              src/s2/s2builderutil_testing.cc
              src/s2/s2shapeutil_testing.cc
              src/s2/s2testing.cc
              src/s2/thread_testing.cc)
endif()

target_link_libraries(
    s2
    ${GFLAGS_LIBRARIES} ${GLOG_LIBRARIES} ${OPENSSL_LIBRARIES}
    absl::base
    absl::btree
    absl::config
    absl::core_headers
    absl::dynamic_annotations
    absl::endian
    absl::fixed_array
    absl::flat_hash_map
    absl::flat_hash_set
    absl::hash
    absl::inlined_vector
    absl::int128
    absl::log_severity
    absl::memory
    absl::span
    absl::status
    absl::str_format
    absl::strings
    absl::type_traits
    absl::utility
    ${CMAKE_THREAD_LIBS_INIT})

if (GTEST_ROOT)
  target_link_libraries(
      s2testing
      ${GFLAGS_LIBRARIES} ${GLOG_LIBRARIES}
      absl::memory
      absl::strings)
endif()

# Allow other CMake projects to use this one with:
# list(APPEND CMAKE_MODULE_PATH "<path_to_s2geometry_dir>/third_party/cmake")
# add_subdirectory(<path_to_s2geometry_dir> s2geometry)
# target_link_libraries(<target_name> s2)
target_include_directories(s2 PUBLIC ${CMAKE_CURRENT_SOURCE_DIR}/src)

# Add version information to the target
set_target_properties(s2 PROPERTIES
    SOVERSION ${PROJECT_VERSION_MAJOR}
    VERSION ${PROJECT_VERSION})

# We don't need to install all headers, only those
# transitively included by s2 headers we are exporting.
install(FILES src/s2/_fp_contract_off.h
              src/s2/encoded_s2cell_id_vector.h
              src/s2/encoded_s2point_vector.h
              src/s2/encoded_s2shape_index.h
              src/s2/encoded_string_vector.h
              src/s2/encoded_uint_vector.h
              src/s2/id_set_lexicon.h
              src/s2/mutable_s2shape_index.h
              src/s2/r1interval.h
              src/s2/r2.h
              src/s2/r2rect.h
              src/s2/s1angle.h
              src/s2/s1chord_angle.h
              src/s2/s1interval.h
              src/s2/s2boolean_operation.h
              src/s2/s2buffer_operation.h
              src/s2/s2builder.h
              src/s2/s2builder_graph.h
              src/s2/s2builder_layer.h
              src/s2/s2builderutil_closed_set_normalizer.h
              src/s2/s2builderutil_find_polygon_degeneracies.h
              src/s2/s2builderutil_get_snapped_winding_delta.h
              src/s2/s2builderutil_graph_shape.h
              src/s2/s2builderutil_lax_polygon_layer.h
              src/s2/s2builderutil_lax_polyline_layer.h
              src/s2/s2builderutil_s2point_vector_layer.h
              src/s2/s2builderutil_s2polygon_layer.h
              src/s2/s2builderutil_s2polyline_layer.h
              src/s2/s2builderutil_s2polyline_vector_layer.h
              src/s2/s2builderutil_snap_functions.h
              src/s2/s2builderutil_testing.h
              src/s2/s2cap.h
              src/s2/s2cell.h
              src/s2/s2cell_id.h
              src/s2/s2cell_index.h
              src/s2/s2cell_iterator.h
              src/s2/s2cell_iterator_join.h
              src/s2/s2cell_range_iterator.h
              src/s2/s2cell_union.h
              src/s2/s2centroids.h
              src/s2/s2closest_cell_query.h
              src/s2/s2closest_cell_query_base.h
              src/s2/s2closest_edge_query.h
              src/s2/s2closest_edge_query_base.h
              src/s2/s2closest_point_query.h
              src/s2/s2closest_point_query_base.h
              src/s2/s2coder.h
              src/s2/s2contains_point_query.h
              src/s2/s2contains_vertex_query.h
              src/s2/s2convex_hull_query.h
              src/s2/s2coords_internal.h
              src/s2/s2coords.h
              src/s2/s2crossing_edge_query.h
              src/s2/s2debug.h
              src/s2/s2distance_target.h
              src/s2/s2earth.h
              src/s2/s2edge_clipping.h
              src/s2/s2edge_crosser.h
              src/s2/s2edge_crossings.h
              src/s2/s2edge_crossings_internal.h
              src/s2/s2edge_distances.h
              src/s2/s2edge_tessellator.h
              src/s2/s2edge_vector_shape.h
              src/s2/s2error.h
              src/s2/s2furthest_edge_query.h
              src/s2/s2hausdorff_distance_query.h
              src/s2/s2latlng.h
              src/s2/s2latlng_rect.h
              src/s2/s2latlng_rect_bounder.h
              src/s2/s2lax_loop_shape.h
              src/s2/s2lax_polygon_shape.h
              src/s2/s2lax_polyline_shape.h
              src/s2/s2loop.h
              src/s2/s2loop_measures.h
              src/s2/s2measures.h
              src/s2/s2memory_tracker.h
              src/s2/s2metrics.h
              src/s2/s2max_distance_targets.h
              src/s2/s2min_distance_targets.h
              src/s2/s2padded_cell.h
              src/s2/s2point.h
              src/s2/s2point_vector_shape.h
              src/s2/s2point_compression.h
              src/s2/s2point_index.h
              src/s2/s2point_region.h
              src/s2/s2point_span.h
              src/s2/s2pointutil.h
              src/s2/s2polygon.h
              src/s2/s2polyline.h
              src/s2/s2polyline_alignment.h
              src/s2/s2polyline_measures.h
              src/s2/s2polyline_simplifier.h
              src/s2/s2predicates.h
              src/s2/s2predicates_internal.h
              src/s2/s2projections.h
              src/s2/s2r2rect.h
              src/s2/s2region.h
              src/s2/s2region_term_indexer.h
              src/s2/s2region_coverer.h
              src/s2/s2region_intersection.h
              src/s2/s2region_union.h
              src/s2/s2shape.h
              src/s2/s2shape_index.h
              src/s2/s2shape_index_buffered_region.h
              src/s2/s2shape_index_region.h
              src/s2/s2shape_measures.h
              src/s2/s2shape_nesting_query.h
              src/s2/s2shapeutil_build_polygon_boundaries.h
              src/s2/s2shapeutil_coding.h
              src/s2/s2shapeutil_contains_brute_force.h
              src/s2/s2shapeutil_conversion.h
              src/s2/s2shapeutil_count_edges.h
              src/s2/s2shapeutil_edge_iterator.h
              src/s2/s2shapeutil_get_reference_point.h
              src/s2/s2shapeutil_shape_edge.h
              src/s2/s2shapeutil_shape_edge_id.h
              src/s2/s2shapeutil_testing.h
              src/s2/s2shapeutil_visit_crossing_edge_pairs.h
              src/s2/s2testing.h
              src/s2/s2text_format.h
              src/s2/s2wedge_relations.h
              src/s2/s2winding_operation.h
              src/s2/s2wrapped_shape.h
              src/s2/sequence_lexicon.h
              src/s2/thread_testing.h
              src/s2/value_lexicon.h
        DESTINATION "${CMAKE_INSTALL_INCLUDEDIR}/s2")
install(FILES src/s2/base/casts.h
              src/s2/base/commandlineflags.h
              src/s2/base/commandlineflags_declare.h
              src/s2/base/integral_types.h
              src/s2/base/log_severity.h
              src/s2/base/logging.h
              src/s2/base/port.h
              src/s2/base/spinlock.h
        DESTINATION "${CMAKE_INSTALL_INCLUDEDIR}/s2/base")
install(FILES src/s2/util/bitmap/bitmap.h
        DESTINATION "${CMAKE_INSTALL_INCLUDEDIR}/s2/util/bitmap")
install(FILES src/s2/util/bits/bits.h
        DESTINATION "${CMAKE_INSTALL_INCLUDEDIR}/s2/util/bits")
install(FILES src/s2/util/coding/coder.h
              src/s2/util/coding/varint.h
        DESTINATION "${CMAKE_INSTALL_INCLUDEDIR}/s2/util/coding")
install(FILES src/s2/util/endian/endian.h
        DESTINATION "${CMAKE_INSTALL_INCLUDEDIR}/s2/util/endian")
install(FILES src/s2/util/gtl/compact_array.h
              src/s2/util/gtl/container_logging.h
              src/s2/util/gtl/dense_hash_set.h
              src/s2/util/gtl/densehashtable.h
              src/s2/util/gtl/hashtable_common.h
        DESTINATION "${CMAKE_INSTALL_INCLUDEDIR}/s2/util/gtl")
install(FILES src/s2/util/hash/mix.h
        DESTINATION "${CMAKE_INSTALL_INCLUDEDIR}/s2/util/hash")
install(FILES src/s2/util/math/mathutil.h
              src/s2/util/math/matrix3x3.h
              src/s2/util/math/vector.h
        DESTINATION "${CMAKE_INSTALL_INCLUDEDIR}/s2/util/math")
install(FILES src/s2/util/math/exactfloat/exactfloat.h
        DESTINATION "${CMAKE_INSTALL_INCLUDEDIR}/s2/util/math/exactfloat")
install(FILES src/s2/util/units/length-units.h
              src/s2/util/units/physical-units.h
        DESTINATION "${CMAKE_INSTALL_INCLUDEDIR}/s2/util/units")

if (GTEST_ROOT)
  set(S2_TARGETS s2 s2testing)
else()
  set(S2_TARGETS s2)
endif()

install(TARGETS ${S2_TARGETS}
        RUNTIME DESTINATION "${CMAKE_INSTALL_BINDIR}"
        ARCHIVE DESTINATION "${CMAKE_INSTALL_LIBDIR}"
        LIBRARY DESTINATION "${CMAKE_INSTALL_LIBDIR}")

message("GOOGLETEST_ROOT: ${GOOGLETEST_ROOT}")
if (GOOGLETEST_ROOT)
  add_subdirectory(${GOOGLETEST_ROOT}/googlemock build_gmock)
  include_directories(${GOOGLETEST_ROOT}/googlemock/include)
  include_directories(${GOOGLETEST_ROOT}/googletest/include)

  set(S2TestFiles
      src/s2/encoded_s2cell_id_vector_test.cc
      src/s2/encoded_s2point_vector_test.cc
      src/s2/encoded_s2shape_index_test.cc
      src/s2/encoded_string_vector_test.cc
      src/s2/encoded_uint_vector_test.cc
      src/s2/id_set_lexicon_test.cc
      src/s2/mutable_s2shape_index_test.cc
      src/s2/r1interval_test.cc
      src/s2/r2rect_test.cc
      src/s2/s1angle_test.cc
      src/s2/s1chord_angle_test.cc
      src/s2/s1interval_test.cc
      src/s2/s2boolean_operation_test.cc
      src/s2/s2buffer_operation_test.cc
      src/s2/s2builder_graph_test.cc
      src/s2/s2builder_test.cc
      src/s2/s2builderutil_closed_set_normalizer_test.cc
      src/s2/s2builderutil_find_polygon_degeneracies_test.cc
      src/s2/s2builderutil_get_snapped_winding_delta_test.cc
      src/s2/s2builderutil_lax_polygon_layer_test.cc
      src/s2/s2builderutil_lax_polyline_layer_test.cc
      src/s2/s2builderutil_s2point_vector_layer_test.cc
      src/s2/s2builderutil_s2polygon_layer_test.cc
      src/s2/s2builderutil_s2polyline_layer_test.cc
      src/s2/s2builderutil_s2polyline_vector_layer_test.cc
      src/s2/s2builderutil_snap_functions_test.cc
      src/s2/s2builderutil_testing_test.cc
      src/s2/s2cap_test.cc
      src/s2/s2cell_test.cc
      src/s2/s2cell_id_test.cc
      src/s2/s2cell_index_test.cc
      src/s2/s2cell_iterator_join_test.cc
      src/s2/s2cell_iterator_testing_test.cc
      src/s2/s2cell_range_iterator_test.cc
      src/s2/s2cell_union_test.cc
      src/s2/s2centroids_test.cc
      src/s2/s2closest_cell_query_base_test.cc
      src/s2/s2closest_cell_query_test.cc
      src/s2/s2closest_edge_query_base_test.cc
      src/s2/s2closest_edge_query_test.cc
      src/s2/s2closest_point_query_base_test.cc
      src/s2/s2closest_point_query_test.cc
      src/s2/s2contains_point_query_test.cc
      src/s2/s2contains_vertex_query_test.cc
      src/s2/s2convex_hull_query_test.cc
      src/s2/s2coords_test.cc
      src/s2/s2crossing_edge_query_test.cc
      src/s2/s2earth_test.cc
      src/s2/s2edge_clipping_test.cc
      src/s2/s2edge_crosser_test.cc
      src/s2/s2edge_crossings_test.cc
      src/s2/s2edge_distances_test.cc
      src/s2/s2edge_tessellator_test.cc
      src/s2/s2edge_vector_shape_test.cc
      src/s2/s2error_test.cc
      src/s2/s2furthest_edge_query_test.cc
      src/s2/s2hausdorff_distance_query_test.cc
      src/s2/s2latlng_test.cc
      src/s2/s2latlng_rect_bounder_test.cc
      src/s2/s2latlng_rect_test.cc
      src/s2/s2lax_loop_shape_test.cc
      src/s2/s2lax_polygon_shape_test.cc
      src/s2/s2lax_polyline_shape_test.cc
      src/s2/s2loop_measures_test.cc
      src/s2/s2loop_test.cc
      src/s2/s2measures_test.cc
      src/s2/s2memory_tracker_test.cc
      src/s2/s2metrics_test.cc
      src/s2/s2max_distance_targets_test.cc
      src/s2/s2min_distance_targets_test.cc
      src/s2/s2padded_cell_test.cc
      src/s2/s2point_test.cc
      src/s2/s2point_vector_shape_test.cc
      src/s2/s2point_compression_test.cc
      src/s2/s2point_index_test.cc
      src/s2/s2point_region_test.cc
      src/s2/s2pointutil_test.cc
      src/s2/s2polygon_test.cc
      src/s2/s2polyline_alignment_test.cc
      src/s2/s2polyline_simplifier_test.cc
      src/s2/s2polyline_measures_test.cc
      src/s2/s2polyline_test.cc
      src/s2/s2predicates_test.cc
      src/s2/s2projections_test.cc
      src/s2/s2r2rect_test.cc
      src/s2/s2region_test.cc
      src/s2/s2region_term_indexer_test.cc
      src/s2/s2region_coverer_test.cc
      src/s2/s2region_union_test.cc
      src/s2/s2shape_index_buffered_region_test.cc
      src/s2/s2shape_index_measures_test.cc
      src/s2/s2shape_index_region_test.cc
      src/s2/s2shape_index_test.cc
      src/s2/s2shape_measures_test.cc
      src/s2/s2shape_nesting_query_test.cc
      src/s2/s2shapeutil_build_polygon_boundaries_test.cc
      src/s2/s2shapeutil_coding_test.cc
      src/s2/s2shapeutil_contains_brute_force_test.cc
      src/s2/s2shapeutil_conversion_test.cc
      src/s2/s2shapeutil_count_edges_test.cc
      src/s2/s2shapeutil_edge_iterator_test.cc
      src/s2/s2shapeutil_get_reference_point_test.cc
      src/s2/s2shapeutil_visit_crossing_edge_pairs_test.cc
      src/s2/s2testing_test.cc
      src/s2/s2text_format_test.cc
      src/s2/s2wedge_relations_test.cc
      src/s2/s2winding_operation_test.cc
      src/s2/s2wrapped_shape_test.cc
      src/s2/sequence_lexicon_test.cc
      src/s2/value_lexicon_test.cc)

  enable_testing()

  foreach (test_cc ${S2TestFiles})
    get_filename_component(test ${test_cc} NAME_WE)
    add_executable(${test} ${test_cc})
    target_link_libraries(
        ${test}
        s2testing s2
        absl::base
        absl::btree
        absl::core_headers
        absl::flags_reflection
        absl::memory
        absl::span
        absl::status
        absl::strings
        absl::synchronization
        gmock_main)
    add_test(${test} ${test})
  endforeach()
endif()

if (BUILD_EXAMPLES AND TARGET s2testing)
  add_subdirectory("doc/examples" examples)
endif()

if (${SWIG_FOUND} AND ${Python3_FOUND})
  add_subdirectory("src/python" python)
endif()<|MERGE_RESOLUTION|>--- conflicted
+++ resolved
@@ -18,11 +18,11 @@
 # s2geometry needs to use the same C++ standard that absl used to avoid
 # undefined symbol errors since ABSL_HAVE_STD_STRING_VIEW etc will
 # end up defined differently.  There is probably a better way to achieve
-# this than assuming what absl used. 
+# this than assuming what absl used.
 # Using CACHE allows the user to override the default.
-set(CMAKE_CXX_STANDARD 11 CACHE STRING "The C++ standard to build with")
+set(CMAKE_CXX_STANDARD 14 CACHE STRING "The C++ standard to build with")
 set(CMAKE_CXX_STANDARD_REQUIRED ON)
-# No compiler-specific extensions, i.e. -std=c++11, not -std=gnu++11.
+# No compiler-specific extensions, i.e. -std=c++14, not -std=gnu++14.
 set(CMAKE_CXX_EXTENSIONS OFF)
 
 list(APPEND CMAKE_MODULE_PATH "${CMAKE_SOURCE_DIR}/third_party/cmake")
@@ -87,7 +87,6 @@
     find_package(Python3 COMPONENTS Interpreter Development)
 endif()
 
-<<<<<<< HEAD
 if (MSVC)
     # Use unsigned characters
     add_definitions(-J)
@@ -103,23 +102,6 @@
     add_definitions(-Wno-attributes)
     add_definitions(-Wno-deprecated-declarations)
 endif()
-=======
-# s2geometry needs to use the same C++ standard that absl used to avoid
-# undefined symbol errors since ABSL_HAVE_STD_STRING_VIEW etc will
-# end up defined differently.  There is probably a better way to achieve
-# this than assuming what absl used.
-set(CMAKE_CXX_STANDARD 14)
-set(CMAKE_CXX_STANDARD_REQUIRED ON)
-# No compiler-specific extensions, i.e. -std=c++14, not -std=gnu++14.
-set(CMAKE_CXX_EXTENSIONS OFF)
-
-# Avoid megabytes of warnings like:
-# util/math/vector.h:178:16: warning: optimization attribute on
-# ‘double sqrt(double)’ follows definition but the attribute doesn’t
-# match [-Wattributes]
-add_definitions(-Wno-attributes)
-add_definitions(-Wno-deprecated-declarations)
->>>>>>> ce8e3380
 
 # If OpenSSL is installed in a non-standard location, configure with
 # something like:
@@ -234,7 +216,7 @@
             src/s2/util/math/mathutil.cc
             src/s2/util/units/length-units.cc)
 
-if (GTEST_ROOT)
+if (GOOGLETEST_ROOT)
   add_library(s2testing STATIC
               src/s2/s2builderutil_testing.cc
               src/s2/s2shapeutil_testing.cc
@@ -267,7 +249,7 @@
     absl::utility
     ${CMAKE_THREAD_LIBS_INIT})
 
-if (GTEST_ROOT)
+if (GOOGLETEST_ROOT)
   target_link_libraries(
       s2testing
       ${GFLAGS_LIBRARIES} ${GLOG_LIBRARIES}
@@ -451,7 +433,7 @@
               src/s2/util/units/physical-units.h
         DESTINATION "${CMAKE_INSTALL_INCLUDEDIR}/s2/util/units")
 
-if (GTEST_ROOT)
+if (GOOGLETEST_ROOT)
   set(S2_TARGETS s2 s2testing)
 else()
   set(S2_TARGETS s2)
