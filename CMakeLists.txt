cmake_minimum_required(VERSION 3.12)

project(s2-geometry
	VERSION 0.10.0)

include(CMakeDependentOption)
include(CheckCXXCompilerFlag)
include(FeatureSummary)
include(FindPackageHandleStandardArgs)
include(GNUInstallDirs)

set(CMAKE_EXPORT_COMPILE_COMMANDS ON)
# Avoid "Policy CMP0042 is not set" warning on macOS.
if (APPLE)
    set(CMAKE_MACOSX_RPATH TRUE)
endif()

# s2geometry needs to use the same C++ standard that absl used to avoid
# undefined symbol errors since ABSL_HAVE_STD_STRING_VIEW etc will
# end up defined differently.  There is probably a better way to achieve
# this than assuming what absl used.
set(CMAKE_CXX_STANDARD 11)
set(CMAKE_CXX_STANDARD_REQUIRED ON)
# No compiler-specific extensions, i.e. -std=c++11, not -std=gnu++11.
set(CMAKE_CXX_EXTENSIONS OFF)

list(APPEND CMAKE_MODULE_PATH "${CMAKE_SOURCE_DIR}/third_party/cmake")

option(WITH_GFLAGS "Use gflags to change command line flags." OFF)
add_feature_info(GFLAGS WITH_GFLAGS
                 "allows changing command line flags.")

# glog option can only be turned on if gflags is on.
cmake_dependent_option(WITH_GLOG "Use glog for logging." ON
                       "WITH_GFLAGS" OFF)
add_feature_info(GLOG WITH_GLOG "provides logging configurability.")

option(BUILD_SHARED_LIBS "Build shared libraries instead of static." ON)
add_feature_info(SHARED_LIBS BUILD_SHARED_LIBS
                 "builds shared libraries instead of static.")

option(BUILD_EXAMPLES "Build s2 documentation examples." ON)

option(WITH_PYTHON "Add python interface" OFF)
add_feature_info(PYTHON WITH_PYTHON "provides python interface to S2")

feature_summary(WHAT ALL)

if (WITH_GLOG)
    find_package(Glog REQUIRED)
    # FindGFlags.cmake and FindGlog.cmake do not seem to implement REQUIRED;
    # check manually.
    if (NOT ${GLOG_FOUND})
        message(FATAL_ERROR "Glog requested but not found")
    endif()
    add_definitions(-DS2_USE_GLOG)
else()
    # Don't output anything for LOG(INFO).
    add_definitions(-DABSL_MIN_LOG_LEVEL=1)
endif()

if (WITH_GFLAGS)
    find_package(GFlags REQUIRED)
    if (NOT ${GFLAGS_FOUND})
        message(FATAL_ERROR "GFlags requested but not found")
    endif()
    add_definitions(-DS2_USE_GFLAGS)
endif()

find_package(absl REQUIRED)
find_package(OpenSSL REQUIRED)
# pthreads isn't used directly, but this is still required for std::thread.
find_package(Threads REQUIRED)

if (WITH_PYTHON)
    # Should be easy to make it work with swig3, but some args to %pythonprepend
    # seem to be different and were changed.
    find_package(SWIG 4.0)
    # Use Python3_ROOT_DIR to help find python3, if the correct location is not
    # being found by default.
    find_package(Python3 COMPONENTS Interpreter Development)
endif()

if (MSVC)
    # Use unsigned characters
    add_definitions(-J)
    # Make sure cmath header defines things like M_PI
    add_definitions(-D_USE_MATH_DEFINES)
    # Make sure Windows doesn't define min/max macros that interfere with STL
    add_definitions(-DNOMINMAX)
else()
    # Avoid megabytes of warnings like:
    # util/math/vector.h:178:16: warning: optimization attribute on
    # ‘double sqrt(double)’ follows definition but the attribute doesn’t
    # match [-Wattributes]
    add_definitions(-Wno-attributes)
    add_definitions(-Wno-deprecated-declarations)
endif()

# If OpenSSL is installed in a non-standard location, configure with
# something like:
# OPENSSL_ROOT_DIR=/usr/local/opt/openssl cmake ..
include_directories(
    ${GFLAGS_INCLUDE_DIRS} ${GLOG_INCLUDE_DIRS} ${OPENSSL_INCLUDE_DIR})

if (WITH_PYTHON)
    include_directories(${Python3_INCLUDE_DIRS})
endif()

include_directories(src)

add_library(s2
            src/s2/encoded_s2cell_id_vector.cc
            src/s2/encoded_s2point_vector.cc
            src/s2/encoded_s2shape_index.cc
            src/s2/encoded_string_vector.cc
            src/s2/id_set_lexicon.cc
            src/s2/mutable_s2shape_index.cc
            src/s2/r2rect.cc
            src/s2/s1angle.cc
            src/s2/s1chord_angle.cc
            src/s2/s1interval.cc
            src/s2/s2boolean_operation.cc
            src/s2/s2buffer_operation.cc
            src/s2/s2builder.cc
            src/s2/s2builder_graph.cc
            src/s2/s2builderutil_closed_set_normalizer.cc
            src/s2/s2builderutil_find_polygon_degeneracies.cc
            src/s2/s2builderutil_get_snapped_winding_delta.cc
            src/s2/s2builderutil_lax_polygon_layer.cc
            src/s2/s2builderutil_lax_polyline_layer.cc
            src/s2/s2builderutil_s2point_vector_layer.cc
            src/s2/s2builderutil_s2polygon_layer.cc
            src/s2/s2builderutil_s2polyline_layer.cc
            src/s2/s2builderutil_s2polyline_vector_layer.cc
            src/s2/s2builderutil_snap_functions.cc
            src/s2/s2cap.cc
            src/s2/s2cell.cc
            src/s2/s2cell_id.cc
            src/s2/s2cell_index.cc
            src/s2/s2cell_union.cc
            src/s2/s2centroids.cc
            src/s2/s2closest_cell_query.cc
            src/s2/s2closest_edge_query.cc
            src/s2/s2closest_point_query.cc
            src/s2/s2contains_vertex_query.cc
            src/s2/s2convex_hull_query.cc
            src/s2/s2coords.cc
            src/s2/s2crossing_edge_query.cc
            src/s2/s2debug.cc
            src/s2/s2earth.cc
            src/s2/s2edge_clipping.cc
            src/s2/s2edge_crosser.cc
            src/s2/s2edge_crossings.cc
            src/s2/s2edge_distances.cc
            src/s2/s2edge_tessellator.cc
            src/s2/s2furthest_edge_query.cc
            src/s2/s2hausdorff_distance_query.cc
            src/s2/s2latlng.cc
            src/s2/s2latlng_rect.cc
            src/s2/s2latlng_rect_bounder.cc
            src/s2/s2lax_loop_shape.cc
            src/s2/s2lax_polygon_shape.cc
            src/s2/s2lax_polyline_shape.cc
            src/s2/s2loop.cc
            src/s2/s2loop_measures.cc
            src/s2/s2measures.cc
            src/s2/s2memory_tracker.cc
            src/s2/s2metrics.cc
            src/s2/s2max_distance_targets.cc
            src/s2/s2min_distance_targets.cc
            src/s2/s2padded_cell.cc
            src/s2/s2point_compression.cc
            src/s2/s2point_region.cc
            src/s2/s2pointutil.cc
            src/s2/s2polygon.cc
            src/s2/s2polyline.cc
            src/s2/s2polyline_alignment.cc
            src/s2/s2polyline_measures.cc
            src/s2/s2polyline_simplifier.cc
            src/s2/s2predicates.cc
            src/s2/s2projections.cc
            src/s2/s2r2rect.cc
            src/s2/s2region.cc
            src/s2/s2region_term_indexer.cc
            src/s2/s2region_coverer.cc
            src/s2/s2region_intersection.cc
            src/s2/s2region_union.cc
            src/s2/s2shape_index.cc
            src/s2/s2shape_index_buffered_region.cc
            src/s2/s2shape_index_measures.cc
            src/s2/s2shape_measures.cc
            src/s2/s2shape_nesting_query.cc
            src/s2/s2shapeutil_build_polygon_boundaries.cc
            src/s2/s2shapeutil_coding.cc
            src/s2/s2shapeutil_contains_brute_force.cc
            src/s2/s2shapeutil_conversion.cc
            src/s2/s2shapeutil_edge_iterator.cc
            src/s2/s2shapeutil_get_reference_point.cc
            src/s2/s2shapeutil_range_iterator.cc
            src/s2/s2shapeutil_visit_crossing_edge_pairs.cc
            src/s2/s2text_format.cc
            src/s2/s2wedge_relations.cc
            src/s2/s2winding_operation.cc
            src/s2/strings/serialize.cc
            src/s2/util/bits/bit-interleave.cc
            src/s2/util/coding/coder.cc
            src/s2/util/coding/varint.cc
            src/s2/util/math/exactfloat/exactfloat.cc
            src/s2/util/math/mathutil.cc
            src/s2/util/units/length-units.cc)

if (GTEST_ROOT)
  add_library(s2testing STATIC
              src/s2/s2builderutil_testing.cc
              src/s2/s2shapeutil_testing.cc
              src/s2/s2testing.cc
              src/s2/thread_testing.cc)
endif()

target_link_libraries(
    s2
    ${GFLAGS_LIBRARIES} ${GLOG_LIBRARIES} ${OPENSSL_LIBRARIES}
    absl::base
    absl::btree
    absl::config
    absl::core_headers
    absl::dynamic_annotations
    absl::endian
    absl::fixed_array
    absl::flat_hash_map
    absl::flat_hash_set
    absl::hash
    absl::inlined_vector
    absl::int128
    absl::log_severity
    absl::memory
    absl::span
    absl::str_format
    absl::strings
    absl::type_traits
    absl::utility
    ${CMAKE_THREAD_LIBS_INIT})

if (GTEST_ROOT)
  target_link_libraries(
      s2testing
      ${GFLAGS_LIBRARIES} ${GLOG_LIBRARIES}
      absl::memory
      absl::strings)
endif()

# Allow other CMake projects to use this one with:
# list(APPEND CMAKE_MODULE_PATH "<path_to_s2geometry_dir>/third_party/cmake")
# add_subdirectory(<path_to_s2geometry_dir> s2geometry)
# target_link_libraries(<target_name> s2)
target_include_directories(s2 PUBLIC ${CMAKE_CURRENT_SOURCE_DIR}/src)

# Add version information to the target
set_target_properties(s2 PROPERTIES
    SOVERSION ${PROJECT_VERSION_MAJOR}
    VERSION ${PROJECT_VERSION})

# We don't need to install all headers, only those
# transitively included by s2 headers we are exporting.
install(FILES src/s2/_fp_contract_off.h
              src/s2/encoded_s2cell_id_vector.h
              src/s2/encoded_s2point_vector.h
              src/s2/encoded_s2shape_index.h
              src/s2/encoded_string_vector.h
              src/s2/encoded_uint_vector.h
              src/s2/id_set_lexicon.h
              src/s2/mutable_s2shape_index.h
              src/s2/r1interval.h
              src/s2/r2.h
              src/s2/r2rect.h
              src/s2/s1angle.h
              src/s2/s1chord_angle.h
              src/s2/s1interval.h
              src/s2/s2boolean_operation.h
              src/s2/s2buffer_operation.h
              src/s2/s2builder.h
              src/s2/s2builder_graph.h
              src/s2/s2builder_layer.h
              src/s2/s2builderutil_closed_set_normalizer.h
              src/s2/s2builderutil_find_polygon_degeneracies.h
              src/s2/s2builderutil_get_snapped_winding_delta.h
              src/s2/s2builderutil_graph_shape.h
              src/s2/s2builderutil_lax_polygon_layer.h
              src/s2/s2builderutil_lax_polyline_layer.h
              src/s2/s2builderutil_s2point_vector_layer.h
              src/s2/s2builderutil_s2polygon_layer.h
              src/s2/s2builderutil_s2polyline_layer.h
              src/s2/s2builderutil_s2polyline_vector_layer.h
              src/s2/s2builderutil_snap_functions.h
              src/s2/s2builderutil_testing.h
              src/s2/s2cap.h
              src/s2/s2cell.h
              src/s2/s2cell_id.h
              src/s2/s2cell_index.h
              src/s2/s2cell_union.h
              src/s2/s2centroids.h
              src/s2/s2closest_cell_query.h
              src/s2/s2closest_cell_query_base.h
              src/s2/s2closest_edge_query.h
              src/s2/s2closest_edge_query_base.h
              src/s2/s2closest_point_query.h
              src/s2/s2closest_point_query_base.h
              src/s2/s2contains_point_query.h
              src/s2/s2contains_vertex_query.h
              src/s2/s2convex_hull_query.h
              src/s2/s2coords_internal.h
              src/s2/s2coords.h
              src/s2/s2crossing_edge_query.h
              src/s2/s2debug.h
              src/s2/s2distance_target.h
              src/s2/s2earth.h
              src/s2/s2edge_clipping.h
              src/s2/s2edge_crosser.h
              src/s2/s2edge_crossings.h
              src/s2/s2edge_crossings_internal.h
              src/s2/s2edge_distances.h
              src/s2/s2edge_tessellator.h
              src/s2/s2edge_vector_shape.h
              src/s2/s2error.h
              src/s2/s2furthest_edge_query.h
              src/s2/s2hausdorff_distance_query.h
              src/s2/s2latlng.h
              src/s2/s2latlng_rect.h
              src/s2/s2latlng_rect_bounder.h
              src/s2/s2lax_loop_shape.h
              src/s2/s2lax_polygon_shape.h
              src/s2/s2lax_polyline_shape.h
              src/s2/s2loop.h
              src/s2/s2loop_measures.h
              src/s2/s2measures.h
              src/s2/s2memory_tracker.h
              src/s2/s2metrics.h
              src/s2/s2max_distance_targets.h
              src/s2/s2min_distance_targets.h
              src/s2/s2padded_cell.h
              src/s2/s2point.h
              src/s2/s2point_vector_shape.h
              src/s2/s2point_compression.h
              src/s2/s2point_index.h
              src/s2/s2point_region.h
              src/s2/s2point_span.h
              src/s2/s2pointutil.h
              src/s2/s2polygon.h
              src/s2/s2polyline.h
              src/s2/s2polyline_alignment.h
              src/s2/s2polyline_measures.h
              src/s2/s2polyline_simplifier.h
              src/s2/s2predicates.h
              src/s2/s2predicates_internal.h
              src/s2/s2projections.h
              src/s2/s2r2rect.h
              src/s2/s2region.h
              src/s2/s2region_term_indexer.h
              src/s2/s2region_coverer.h
              src/s2/s2region_intersection.h
              src/s2/s2region_union.h
              src/s2/s2shape.h
              src/s2/s2shape_index.h
              src/s2/s2shape_index_buffered_region.h
              src/s2/s2shape_index_region.h
              src/s2/s2shape_measures.h
              src/s2/s2shape_nesting_query.h
              src/s2/s2shapeutil_build_polygon_boundaries.h
              src/s2/s2shapeutil_coding.h
              src/s2/s2shapeutil_contains_brute_force.h
              src/s2/s2shapeutil_conversion.h
              src/s2/s2shapeutil_count_edges.h
              src/s2/s2shapeutil_edge_iterator.h
              src/s2/s2shapeutil_get_reference_point.h
              src/s2/s2shapeutil_range_iterator.h
              src/s2/s2shapeutil_shape_edge.h
              src/s2/s2shapeutil_shape_edge_id.h
              src/s2/s2shapeutil_testing.h
              src/s2/s2shapeutil_visit_crossing_edge_pairs.h
              src/s2/s2testing.h
              src/s2/s2text_format.h
              src/s2/s2wedge_relations.h
              src/s2/s2winding_operation.h
              src/s2/s2wrapped_shape.h
              src/s2/sequence_lexicon.h
              src/s2/thread_testing.h
              src/s2/value_lexicon.h
        DESTINATION "${CMAKE_INSTALL_INCLUDEDIR}/s2")
install(FILES src/s2/base/casts.h
              src/s2/base/commandlineflags.h
              src/s2/base/integral_types.h
              src/s2/base/log_severity.h
              src/s2/base/logging.h
              src/s2/base/port.h
              src/s2/base/spinlock.h
<<<<<<< HEAD
        DESTINATION "${CMAKE_INSTALL_INCLUDEDIR}/s2/base")
=======
        DESTINATION include/s2/base)
install(FILES src/s2/util/bitmap/bitmap.h
        DESTINATION include/s2/util/bitmap)
>>>>>>> 0df6f8cf
install(FILES src/s2/util/bits/bits.h
        DESTINATION "${CMAKE_INSTALL_INCLUDEDIR}/s2/util/bits")
install(FILES src/s2/util/coding/coder.h
              src/s2/util/coding/varint.h
        DESTINATION "${CMAKE_INSTALL_INCLUDEDIR}/s2/util/coding")
install(FILES src/s2/util/endian/endian.h
        DESTINATION "${CMAKE_INSTALL_INCLUDEDIR}/s2/util/endian")
install(FILES src/s2/util/gtl/compact_array.h
              src/s2/util/gtl/container_logging.h
              src/s2/util/gtl/dense_hash_set.h
              src/s2/util/gtl/densehashtable.h
              src/s2/util/gtl/hashtable_common.h
        DESTINATION "${CMAKE_INSTALL_INCLUDEDIR}/s2/util/gtl")
install(FILES src/s2/util/hash/mix.h
        DESTINATION "${CMAKE_INSTALL_INCLUDEDIR}/s2/util/hash")
install(FILES src/s2/util/math/mathutil.h
              src/s2/util/math/matrix3x3.h
              src/s2/util/math/vector.h
        DESTINATION "${CMAKE_INSTALL_INCLUDEDIR}/s2/util/math")
install(FILES src/s2/util/math/exactfloat/exactfloat.h
        DESTINATION "${CMAKE_INSTALL_INCLUDEDIR}/s2/util/math/exactfloat")
install(FILES src/s2/util/units/length-units.h
              src/s2/util/units/physical-units.h
        DESTINATION "${CMAKE_INSTALL_INCLUDEDIR}/s2/util/units")

if (GTEST_ROOT)
  set(S2_TARGETS s2 s2testing)
else()
  set(S2_TARGETS s2)
endif()

install(TARGETS ${S2_TARGETS}
        RUNTIME DESTINATION "${CMAKE_INSTALL_BINDIR}"
        ARCHIVE DESTINATION "${CMAKE_INSTALL_LIBDIR}"
        LIBRARY DESTINATION "${CMAKE_INSTALL_LIBDIR}")

message("GTEST_ROOT: ${GTEST_ROOT}")
if (GTEST_ROOT)
  add_subdirectory(${GTEST_ROOT} build_gtest)
  include_directories(${GTEST_ROOT}/include)

  set(S2TestFiles
      src/s2/encoded_s2cell_id_vector_test.cc
      src/s2/encoded_s2point_vector_test.cc
      src/s2/encoded_s2shape_index_test.cc
      src/s2/encoded_string_vector_test.cc
      src/s2/encoded_uint_vector_test.cc
      src/s2/id_set_lexicon_test.cc
      src/s2/mutable_s2shape_index_test.cc
      src/s2/r1interval_test.cc
      src/s2/r2rect_test.cc
      src/s2/s1angle_test.cc
      src/s2/s1chord_angle_test.cc
      src/s2/s1interval_test.cc
      src/s2/s2boolean_operation_test.cc
      src/s2/s2buffer_operation_test.cc
      src/s2/s2builder_graph_test.cc
      src/s2/s2builder_test.cc
      src/s2/s2builderutil_closed_set_normalizer_test.cc
      src/s2/s2builderutil_find_polygon_degeneracies_test.cc
      src/s2/s2builderutil_get_snapped_winding_delta_test.cc
      src/s2/s2builderutil_lax_polygon_layer_test.cc
      src/s2/s2builderutil_lax_polyline_layer_test.cc
      src/s2/s2builderutil_s2point_vector_layer_test.cc
      src/s2/s2builderutil_s2polygon_layer_test.cc
      src/s2/s2builderutil_s2polyline_layer_test.cc
      src/s2/s2builderutil_s2polyline_vector_layer_test.cc
      src/s2/s2builderutil_snap_functions_test.cc
      src/s2/s2builderutil_testing_test.cc
      src/s2/s2cap_test.cc
      src/s2/s2cell_test.cc
      src/s2/s2cell_id_test.cc
      src/s2/s2cell_index_test.cc
      src/s2/s2cell_union_test.cc
      src/s2/s2centroids_test.cc
      src/s2/s2closest_cell_query_base_test.cc
      src/s2/s2closest_cell_query_test.cc
      src/s2/s2closest_edge_query_base_test.cc
      src/s2/s2closest_edge_query_test.cc
      src/s2/s2closest_point_query_base_test.cc
      src/s2/s2closest_point_query_test.cc
      src/s2/s2contains_point_query_test.cc
      src/s2/s2contains_vertex_query_test.cc
      src/s2/s2convex_hull_query_test.cc
      src/s2/s2coords_test.cc
      src/s2/s2crossing_edge_query_test.cc
      src/s2/s2earth_test.cc
      src/s2/s2edge_clipping_test.cc
      src/s2/s2edge_crosser_test.cc
      src/s2/s2edge_crossings_test.cc
      src/s2/s2edge_distances_test.cc
      src/s2/s2edge_tessellator_test.cc
      src/s2/s2edge_vector_shape_test.cc
      src/s2/s2error_test.cc
      src/s2/s2furthest_edge_query_test.cc
      src/s2/s2hausdorff_distance_query_test.cc
      src/s2/s2latlng_test.cc
      src/s2/s2latlng_rect_bounder_test.cc
      src/s2/s2latlng_rect_test.cc
      src/s2/s2lax_loop_shape_test.cc
      src/s2/s2lax_polygon_shape_test.cc
      src/s2/s2lax_polyline_shape_test.cc
      src/s2/s2loop_measures_test.cc
      src/s2/s2loop_test.cc
      src/s2/s2measures_test.cc
      src/s2/s2memory_tracker_test.cc
      src/s2/s2metrics_test.cc
      src/s2/s2max_distance_targets_test.cc
      src/s2/s2min_distance_targets_test.cc
      src/s2/s2padded_cell_test.cc
      src/s2/s2point_test.cc
      src/s2/s2point_vector_shape_test.cc
      src/s2/s2point_compression_test.cc
      src/s2/s2point_index_test.cc
      src/s2/s2point_region_test.cc
      src/s2/s2pointutil_test.cc
      src/s2/s2polygon_test.cc
      src/s2/s2polyline_alignment_test.cc
      src/s2/s2polyline_simplifier_test.cc
      src/s2/s2polyline_measures_test.cc
      src/s2/s2polyline_test.cc
      src/s2/s2predicates_test.cc
      src/s2/s2projections_test.cc
      src/s2/s2r2rect_test.cc
      src/s2/s2region_test.cc
      src/s2/s2region_term_indexer_test.cc
      src/s2/s2region_coverer_test.cc
      src/s2/s2region_union_test.cc
      src/s2/s2shape_index_buffered_region_test.cc
      src/s2/s2shape_index_measures_test.cc
      src/s2/s2shape_index_region_test.cc
      src/s2/s2shape_index_test.cc
      src/s2/s2shape_measures_test.cc
      src/s2/s2shape_nesting_query_test.cc
      src/s2/s2shapeutil_build_polygon_boundaries_test.cc
      src/s2/s2shapeutil_coding_test.cc
      src/s2/s2shapeutil_contains_brute_force_test.cc
      src/s2/s2shapeutil_conversion_test.cc
      src/s2/s2shapeutil_count_edges_test.cc
      src/s2/s2shapeutil_edge_iterator_test.cc
      src/s2/s2shapeutil_get_reference_point_test.cc
      src/s2/s2shapeutil_range_iterator_test.cc
      src/s2/s2shapeutil_visit_crossing_edge_pairs_test.cc
      src/s2/s2testing_test.cc
      src/s2/s2text_format_test.cc
      src/s2/s2wedge_relations_test.cc
      src/s2/s2winding_operation_test.cc
      src/s2/s2wrapped_shape_test.cc
      src/s2/sequence_lexicon_test.cc
      src/s2/value_lexicon_test.cc)

  enable_testing()

  foreach (test_cc ${S2TestFiles})
    get_filename_component(test ${test_cc} NAME_WE)
    add_executable(${test} ${test_cc})
    target_link_libraries(
        ${test}
        s2testing s2
        absl::base
        absl::btree
        absl::core_headers
        absl::flags_reflection
        absl::memory
        absl::span
        absl::strings
        absl::synchronization
        gtest_main)
    add_test(${test} ${test})
  endforeach()
endif()

if (BUILD_EXAMPLES AND TARGET s2testing)
  add_subdirectory("doc/examples" examples)
endif()

if (${SWIG_FOUND} AND ${Python3_FOUND})
  add_subdirectory("src/python" python)
endif()<|MERGE_RESOLUTION|>--- conflicted
+++ resolved
@@ -394,13 +394,9 @@
               src/s2/base/logging.h
               src/s2/base/port.h
               src/s2/base/spinlock.h
-<<<<<<< HEAD
         DESTINATION "${CMAKE_INSTALL_INCLUDEDIR}/s2/base")
-=======
-        DESTINATION include/s2/base)
 install(FILES src/s2/util/bitmap/bitmap.h
-        DESTINATION include/s2/util/bitmap)
->>>>>>> 0df6f8cf
+        DESTINATION "${CMAKE_INSTALL_INCLUDEDIR}/s2/util/bitmap")
 install(FILES src/s2/util/bits/bits.h
         DESTINATION "${CMAKE_INSTALL_INCLUDEDIR}/s2/util/bits")
 install(FILES src/s2/util/coding/coder.h
